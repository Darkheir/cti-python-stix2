--- conflicted
+++ resolved
@@ -31,13 +31,8 @@
         ('mime_type', StringProperty()),
         ('payload_bin', BinaryProperty()),
         ('url', StringProperty()),
-<<<<<<< HEAD
-        ('hashes', HashesProperty(spec_version='2.0')),
-        ('extensions', ExtensionsProperty(spec_version='2.0')),
-=======
-        ('hashes', HashesProperty(HASHING_ALGORITHM, spec_version="2.0")),
-        ('extensions', ExtensionsProperty(spec_version="2.0", enclosing_type=_type)),
->>>>>>> 646aaa39
+        ('hashes', HashesProperty(HASHING_ALGORITHM, spec_version='2.0')),
+        ('extensions', ExtensionsProperty(spec_version='2.0')),
     ])
 
     def _check_object_constraints(self):
