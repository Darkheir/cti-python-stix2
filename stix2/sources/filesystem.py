"""
Python STIX 2.0 FileSystem Source/Sink

TODO:
    Test everything
"""

import json
import os

from stix2.core import Bundle, parse
from stix2.sources import DataSink, DataSource, DataStore
from stix2.sources.filters import Filter, apply_common_filters
from stix2.utils import deduplicate, get_class_hierarchy_names


class FileSystemStore(DataStore):
    """Interface to a file directory of STIX objects.

    FileSystemStore is a wrapper around a paired FileSystemSink
    and FileSystemSource.

    Args:
        stix_dir (str): path to directory of STIX objects
        bundlify (bool): Whether to wrap objects in bundles when saving them.
            Default: False.

    Attributes:
<<<<<<< HEAD
        source (FileSystemSource): FuleSystemSource
=======
        source (FileSystemSource): FileSystemSource
>>>>>>> c0669d7a
        sink (FileSystemSink): FileSystemSink

    """
    def __init__(self, stix_dir, bundlify=False):
<<<<<<< HEAD
        super(FileSystemStore, self).__init__()
        self.source = FileSystemSource(stix_dir=stix_dir)
        self.sink = FileSystemSink(stix_dir=stix_dir, bundlify=bundlify)
=======
        super(FileSystemStore, self).__init__(
            source=FileSystemSource(stix_dir=stix_dir),
            sink=FileSystemSink(stix_dir=stix_dir, bundlify=bundlify)
        )
>>>>>>> c0669d7a


class FileSystemSink(DataSink):
    """Interface for adding/pushing STIX objects to file directory of STIX
    objects.

    Can be paired with a FileSystemSource, together as the two
    components of a FileSystemStore.

    Args:
        stix_dir (str): path to directory of STIX objects.
        bundlify (bool): Whether to wrap objects in bundles when saving them.
            Default: False.

    """
    def __init__(self, stix_dir, bundlify=False):
        super(FileSystemSink, self).__init__()
        self._stix_dir = os.path.abspath(stix_dir)
        self.bundlify = bundlify

        if not os.path.exists(self._stix_dir):
            raise ValueError("directory path for STIX data does not exist")

    @property
    def stix_dir(self):
        return self._stix_dir

    def _check_path_and_write(self, stix_obj):
        """Write the given STIX object to a file in the STIX file directory.
        """
        path = os.path.join(self._stix_dir, stix_obj["type"], stix_obj["id"] + ".json")
<<<<<<< HEAD

        if not os.path.exists(os.path.dirname(path)):
            os.makedirs(os.path.dirname(path))

        if self.bundlify:
            stix_obj = Bundle(stix_obj)

        with open(path, "w") as f:
            f.write(str(stix_obj))

    def add(self, stix_data=None, allow_custom=False, version=None):
        """Add STIX objects to file directory.

=======

        if not os.path.exists(os.path.dirname(path)):
            os.makedirs(os.path.dirname(path))

        if self.bundlify:
            stix_obj = Bundle(stix_obj)

        with open(path, "w") as f:
            f.write(str(stix_obj))

    def add(self, stix_data=None, allow_custom=False, version=None):
        """Add STIX objects to file directory.

>>>>>>> c0669d7a
        Args:
            stix_data (STIX object OR dict OR str OR list): valid STIX 2.0 content
                in a STIX object (or list of), dict (or list of), or a STIX 2.0
                json encoded string.
            allow_custom (bool): whether to allow custom objects/properties or
                not. Default: False.
            version (str): Which STIX2 version to use. (e.g. "2.0", "2.1"). If
                None, use latest version.

        Note:
            ``stix_data`` can be a Bundle object, but each object in it will be
            saved separately; you will be able to retrieve any of the objects
            the Bundle contained, but not the Bundle itself.

        """
        if any(x in ('STIXDomainObject', 'STIXRelationshipObject', 'MarkingDefinition')
               for x in get_class_hierarchy_names(stix_data)):
            # adding python STIX object
            self._check_path_and_write(stix_data)

        elif isinstance(stix_data, (str, dict)):
<<<<<<< HEAD
            stix_data = parse(stix_data, allow_custom, version)
            if stix_data["type"] == "bundle":
                # extract STIX objects
                for stix_obj in stix_data.get("objects", []):
                    self.add(stix_obj)
=======
            stix_data = parse(stix_data, allow_custom=allow_custom, version=version)
            if stix_data["type"] == "bundle":
                # extract STIX objects
                for stix_obj in stix_data.get("objects", []):
                    self.add(stix_obj, allow_custom=allow_custom, version=version)
>>>>>>> c0669d7a
            else:
                # adding json-formatted STIX
                self._check_path_and_write(stix_data)

        elif isinstance(stix_data, Bundle):
            # recursively add individual STIX objects
            for stix_obj in stix_data.get("objects", []):
<<<<<<< HEAD
                self.add(stix_obj)
=======
                self.add(stix_obj, allow_custom=allow_custom, version=version)
>>>>>>> c0669d7a

        elif isinstance(stix_data, list):
            # recursively add individual STIX objects
            for stix_obj in stix_data:
                self.add(stix_obj, allow_custom=allow_custom, version=version)

        else:
            raise TypeError("stix_data must be a STIX object (or list of), "
                            "JSON formatted STIX (or list of), "
                            "or a JSON formatted STIX bundle")


class FileSystemSource(DataSource):
    """Interface for searching/retrieving STIX objects from a STIX object file
    directory.

    Can be paired with a FileSystemSink, together as the two
    components of a FileSystemStore.

    Args:
        stix_dir (str): path to directory of STIX objects

    """
    def __init__(self, stix_dir):
        super(FileSystemSource, self).__init__()
        self._stix_dir = os.path.abspath(stix_dir)

        if not os.path.exists(self._stix_dir):
            raise ValueError("directory path for STIX data does not exist: %s" % self._stix_dir)

    @property
    def stix_dir(self):
        return self._stix_dir

<<<<<<< HEAD
    def get(self, stix_id, _composite_filters=None, allow_custom=False, version=None):
=======
    def get(self, stix_id, allow_custom=False, version=None, _composite_filters=None):
>>>>>>> c0669d7a
        """Retrieve STIX object from file directory via STIX ID.

        Args:
            stix_id (str): The STIX ID of the STIX object to be retrieved.
            _composite_filters (set): set of filters passed from the parent
                CompositeDataSource, not user supplied
            allow_custom (bool): whether to retrieve custom objects/properties
                or not. Default: False.
            version (str): Which STIX2 version to use. (e.g. "2.0", "2.1"). If
                None, use latest version.

        Returns:
            (STIX object): STIX object that has the supplied STIX ID.
                The STIX object is loaded from its json file, parsed into
                a python STIX object and then returned

        """
        query = [Filter("id", "=", stix_id)]

<<<<<<< HEAD
        all_data = self.query(query=query, _composite_filters=_composite_filters,
                              allow_custom=allow_custom, version=version)
=======
        all_data = self.query(query=query, allow_custom=allow_custom, version=version, _composite_filters=_composite_filters)
>>>>>>> c0669d7a

        if all_data:
            stix_obj = sorted(all_data, key=lambda k: k['modified'])[0]
        else:
            stix_obj = None

        return stix_obj

<<<<<<< HEAD
    def all_versions(self, stix_id, _composite_filters=None, allow_custom=False, version=None):
=======
    def all_versions(self, stix_id, allow_custom=False, version=None, _composite_filters=None):
>>>>>>> c0669d7a
        """Retrieve STIX object from file directory via STIX ID, all versions.

        Note: Since FileSystem sources/sinks don't handle multiple versions
        of a STIX object, this operation is unnecessary. Pass call to get().

        Args:
            stix_id (str): The STIX ID of the STIX objects to be retrieved.
            _composite_filters (set): set of filters passed from the parent
                CompositeDataSource, not user supplied
            allow_custom (bool): whether to retrieve custom objects/properties
                or not. Default: False.
            version (str): Which STIX2 version to use. (e.g. "2.0", "2.1"). If
                None, use latest version.

        Returns:
            (list): of STIX objects that has the supplied STIX ID.
                The STIX objects are loaded from their json files, parsed into
                a python STIX objects and then returned

        """
<<<<<<< HEAD
        return [self.get(stix_id=stix_id, _composite_filters=_composite_filters,
                         allow_custom=allow_custom, version=version)]

    def query(self, query=None, _composite_filters=None, allow_custom=False, version=None):
=======
        return [self.get(stix_id=stix_id, allow_custom=allow_custom, version=version, _composite_filters=_composite_filters)]

    def query(self, query=None, allow_custom=False, version=None, _composite_filters=None):
>>>>>>> c0669d7a
        """Search and retrieve STIX objects based on the complete query.

        A "complete query" includes the filters from the query, the filters
        attached to this FileSystemSource, and any filters passed from a
        CompositeDataSource (i.e. _composite_filters).

        Args:
            query (list): list of filters to search on
            _composite_filters (set): set of filters passed from the
                CompositeDataSource, not user supplied
            allow_custom (bool): whether to retrieve custom objects/properties
                or not. Default: False.
            version (str): Which STIX2 version to use. (e.g. "2.0", "2.1"). If
                None, use latest version.

        Returns:
            (list): list of STIX objects that matches the supplied
                query. The STIX objects are loaded from their json files,
                parsed into a python STIX objects and then returned.

        """
        all_data = []

        if query is None:
            query = set()
        else:
            if not isinstance(query, list):
                # make sure dont make set from a Filter object,
                # need to make a set from a list of Filter objects (even if just one Filter)
                query = [query]
            query = set(query)

        # combine all query filters
        if self.filters:
            query.update(self.filters)
        if _composite_filters:
            query.update(_composite_filters)

        # extract any filters that are for "type" or "id" , as we can then do
        # filtering before reading in the STIX objects. A STIX 'type' filter
        # can reduce the query to a single sub-directory. A STIX 'id' filter
        # allows for the fast checking of the file names versus loading it.
        file_filters = self._parse_file_filters(query)

        # establish which subdirectories can be avoided in query
        # by decluding as many as possible. A filter with "type" as the property
        # means that certain STIX object types can be ruled out, and thus
        # the corresponding subdirectories as well
        include_paths = []
        declude_paths = []
        if "type" in [filter.property for filter in file_filters]:
            for filter in file_filters:
                if filter.property == "type":
                    if filter.op == "=":
                        include_paths.append(os.path.join(self._stix_dir, filter.value))
                    elif filter.op == "!=":
                        declude_paths.append(os.path.join(self._stix_dir, filter.value))
        else:
            # have to walk entire STIX directory
            include_paths.append(self._stix_dir)

        # if a user specifies a "type" filter like "type = <stix-object_type>",
        # the filter is reducing the search space to single stix object types
        # (and thus single directories). This makes such a filter more powerful
        # than "type != <stix-object_type>" bc the latter is substracting
        # only one type of stix object type (and thus only one directory),
        # As such the former type of filters are given preference over the latter;
        # i.e. if both exist in a query, that latter type will be ignored

        if not include_paths:
            # user has specified types that are not wanted (i.e. "!=")
            # so query will look in all STIX directories that are not
            # the specified type. Compile correct dir paths
            for dir in os.listdir(self._stix_dir):
                if os.path.abspath(os.path.join(self._stix_dir, dir)) not in declude_paths:
                    include_paths.append(os.path.abspath(os.path.join(self._stix_dir, dir)))

        # grab stix object ID as well - if present in filters, as
        # may forgo the loading of STIX content into memory
        if "id" in [filter.property for filter in file_filters]:
            for filter in file_filters:
                if filter.property == "id" and filter.op == "=":
                    id_ = filter.value
                    break
            else:
                id_ = None
        else:
            id_ = None

        # now iterate through all STIX objs
        for path in include_paths:
            for root, dirs, files in os.walk(path):
                for file_ in files:
                    if not id_ or id_ == file_.split(".")[0]:
                        # have to load into memory regardless to evaluate other filters
                        stix_obj = json.load(open(os.path.join(root, file_)))
                        if stix_obj.get('type', '') == 'bundle':
                            stix_obj = stix_obj['objects'][0]
                        # check against other filters, add if match
                        all_data.extend(apply_common_filters([stix_obj], query))

        all_data = deduplicate(all_data)

        # parse python STIX objects from the STIX object dicts
<<<<<<< HEAD
        stix_objs = [parse(stix_obj_dict, allow_custom, version) for stix_obj_dict in all_data]
=======
        stix_objs = [parse(stix_obj_dict, allow_custom=allow_custom, version=version) for stix_obj_dict in all_data]
>>>>>>> c0669d7a

        return stix_objs

    def _parse_file_filters(self, query):
        """Extract STIX common filters.
<<<<<<< HEAD

        Possibly speeds up querying STIX objects from the file system.

=======

        Possibly speeds up querying STIX objects from the file system.

>>>>>>> c0669d7a
        Extracts filters that are for the "id" and "type" property of
        a STIX object. As the file directory is organized by STIX
        object type with filenames that are equivalent to the STIX
        object ID, these filters can be used first to reduce the
        search space of a FileSystemStore (or FileSystemSink).

        """
        file_filters = set()
        for filter_ in query:
            if filter_.property == "id" or filter_.property == "type":
                file_filters.add(filter_)
        return file_filters<|MERGE_RESOLUTION|>--- conflicted
+++ resolved
@@ -26,25 +26,15 @@
             Default: False.
 
     Attributes:
-<<<<<<< HEAD
-        source (FileSystemSource): FuleSystemSource
-=======
         source (FileSystemSource): FileSystemSource
->>>>>>> c0669d7a
         sink (FileSystemSink): FileSystemSink
 
     """
     def __init__(self, stix_dir, bundlify=False):
-<<<<<<< HEAD
-        super(FileSystemStore, self).__init__()
-        self.source = FileSystemSource(stix_dir=stix_dir)
-        self.sink = FileSystemSink(stix_dir=stix_dir, bundlify=bundlify)
-=======
         super(FileSystemStore, self).__init__(
             source=FileSystemSource(stix_dir=stix_dir),
             sink=FileSystemSink(stix_dir=stix_dir, bundlify=bundlify)
         )
->>>>>>> c0669d7a
 
 
 class FileSystemSink(DataSink):
@@ -76,7 +66,6 @@
         """Write the given STIX object to a file in the STIX file directory.
         """
         path = os.path.join(self._stix_dir, stix_obj["type"], stix_obj["id"] + ".json")
-<<<<<<< HEAD
 
         if not os.path.exists(os.path.dirname(path)):
             os.makedirs(os.path.dirname(path))
@@ -90,21 +79,6 @@
     def add(self, stix_data=None, allow_custom=False, version=None):
         """Add STIX objects to file directory.
 
-=======
-
-        if not os.path.exists(os.path.dirname(path)):
-            os.makedirs(os.path.dirname(path))
-
-        if self.bundlify:
-            stix_obj = Bundle(stix_obj)
-
-        with open(path, "w") as f:
-            f.write(str(stix_obj))
-
-    def add(self, stix_data=None, allow_custom=False, version=None):
-        """Add STIX objects to file directory.
-
->>>>>>> c0669d7a
         Args:
             stix_data (STIX object OR dict OR str OR list): valid STIX 2.0 content
                 in a STIX object (or list of), dict (or list of), or a STIX 2.0
@@ -126,19 +100,11 @@
             self._check_path_and_write(stix_data)
 
         elif isinstance(stix_data, (str, dict)):
-<<<<<<< HEAD
-            stix_data = parse(stix_data, allow_custom, version)
-            if stix_data["type"] == "bundle":
-                # extract STIX objects
-                for stix_obj in stix_data.get("objects", []):
-                    self.add(stix_obj)
-=======
             stix_data = parse(stix_data, allow_custom=allow_custom, version=version)
             if stix_data["type"] == "bundle":
                 # extract STIX objects
                 for stix_obj in stix_data.get("objects", []):
                     self.add(stix_obj, allow_custom=allow_custom, version=version)
->>>>>>> c0669d7a
             else:
                 # adding json-formatted STIX
                 self._check_path_and_write(stix_data)
@@ -146,11 +112,7 @@
         elif isinstance(stix_data, Bundle):
             # recursively add individual STIX objects
             for stix_obj in stix_data.get("objects", []):
-<<<<<<< HEAD
-                self.add(stix_obj)
-=======
                 self.add(stix_obj, allow_custom=allow_custom, version=version)
->>>>>>> c0669d7a
 
         elif isinstance(stix_data, list):
             # recursively add individual STIX objects
@@ -185,11 +147,7 @@
     def stix_dir(self):
         return self._stix_dir
 
-<<<<<<< HEAD
-    def get(self, stix_id, _composite_filters=None, allow_custom=False, version=None):
-=======
     def get(self, stix_id, allow_custom=False, version=None, _composite_filters=None):
->>>>>>> c0669d7a
         """Retrieve STIX object from file directory via STIX ID.
 
         Args:
@@ -209,12 +167,7 @@
         """
         query = [Filter("id", "=", stix_id)]
 
-<<<<<<< HEAD
-        all_data = self.query(query=query, _composite_filters=_composite_filters,
-                              allow_custom=allow_custom, version=version)
-=======
         all_data = self.query(query=query, allow_custom=allow_custom, version=version, _composite_filters=_composite_filters)
->>>>>>> c0669d7a
 
         if all_data:
             stix_obj = sorted(all_data, key=lambda k: k['modified'])[0]
@@ -223,11 +176,7 @@
 
         return stix_obj
 
-<<<<<<< HEAD
-    def all_versions(self, stix_id, _composite_filters=None, allow_custom=False, version=None):
-=======
     def all_versions(self, stix_id, allow_custom=False, version=None, _composite_filters=None):
->>>>>>> c0669d7a
         """Retrieve STIX object from file directory via STIX ID, all versions.
 
         Note: Since FileSystem sources/sinks don't handle multiple versions
@@ -248,16 +197,9 @@
                 a python STIX objects and then returned
 
         """
-<<<<<<< HEAD
-        return [self.get(stix_id=stix_id, _composite_filters=_composite_filters,
-                         allow_custom=allow_custom, version=version)]
-
-    def query(self, query=None, _composite_filters=None, allow_custom=False, version=None):
-=======
         return [self.get(stix_id=stix_id, allow_custom=allow_custom, version=version, _composite_filters=_composite_filters)]
 
     def query(self, query=None, allow_custom=False, version=None, _composite_filters=None):
->>>>>>> c0669d7a
         """Search and retrieve STIX objects based on the complete query.
 
         A "complete query" includes the filters from the query, the filters
@@ -362,25 +304,15 @@
         all_data = deduplicate(all_data)
 
         # parse python STIX objects from the STIX object dicts
-<<<<<<< HEAD
-        stix_objs = [parse(stix_obj_dict, allow_custom, version) for stix_obj_dict in all_data]
-=======
         stix_objs = [parse(stix_obj_dict, allow_custom=allow_custom, version=version) for stix_obj_dict in all_data]
->>>>>>> c0669d7a
 
         return stix_objs
 
     def _parse_file_filters(self, query):
         """Extract STIX common filters.
-<<<<<<< HEAD
 
         Possibly speeds up querying STIX objects from the file system.
 
-=======
-
-        Possibly speeds up querying STIX objects from the file system.
-
->>>>>>> c0669d7a
         Extracts filters that are for the "id" and "type" property of
         a STIX object. As the file directory is organized by STIX
         object type with filenames that are equivalent to the STIX
