import uuid

import pytest

import stix2
import stix2.base
import stix2.registration
import stix2.registry
import stix2.v21

from ...exceptions import DuplicateRegistrationError, InvalidValueError
from .constants import FAKE_TIME, IDENTITY_ID, MARKING_DEFINITION_ID

# Custom Properties in SDOs

IDENTITY_CUSTOM_PROP = stix2.v21.Identity(
    name="John Smith",
    identity_class="individual",
    x_foo="bar",
    allow_custom=True,
)


def test_identity_custom_property():
    identity = stix2.v21.Identity(
        id=IDENTITY_ID,
        created="2015-12-21T19:59:11Z",
        modified="2015-12-21T19:59:11Z",
        name="John Smith",
        identity_class="individual",
        custom_properties={
            "foo": "bar",
        },
    )
    assert identity.foo == "bar"

    with pytest.raises(ValueError) as excinfo:
        stix2.v21.Identity(
            id=IDENTITY_ID,
            created="2015-12-21T19:59:11Z",
            modified="2015-12-21T19:59:11Z",
            name="John Smith",
            identity_class="individual",
            custom_properties="foobar",
        )
    assert str(excinfo.value) == "'custom_properties' must be a dictionary"

    with pytest.raises(stix2.exceptions.ExtraPropertiesError) as excinfo:
        stix2.v21.Identity(
            id=IDENTITY_ID,
            created="2015-12-21T19:59:11Z",
            modified="2015-12-21T19:59:11Z",
            name="John Smith",
            identity_class="individual",
            custom_properties={
                "foo": "bar",
            },
            foo="bar",
        )
    assert "Unexpected properties for Identity" in str(excinfo.value)

    # leading numeric character is illegal in 2.1

    with pytest.raises(stix2.exceptions.InvalidValueError) as excinfo:
        stix2.v21.Identity(
            id=IDENTITY_ID,
            created="2015-12-21T19:59:11Z",
            modified="2015-12-21T19:59:11Z",
            name="John Smith",
            identity_class="individual",
            custom_properties={
                "7foo": "bar",
            },
        )
    assert "must begin with an alpha character." in str(excinfo.value)

    # leading "_" is illegal in 2.1

    with pytest.raises(stix2.exceptions.InvalidValueError) as excinfo:
        stix2.v21.Identity(
            id=IDENTITY_ID,
            created="2015-12-21T19:59:11Z",
            modified="2015-12-21T19:59:11Z",
            name="John Smith",
            identity_class="individual",
            custom_properties={
                "_foo": "bar",
            },
        )
    assert "must begin with an alpha character." in str(excinfo.value)

    with pytest.raises(stix2.exceptions.InvalidValueError) as excinfo:
        identity = stix2.v21.Identity(
            id=IDENTITY_ID,
            created="2015-12-21T19:59:11Z",
            modified="2015-12-21T19:59:11Z",
            name="John Smith",
            identity_class="individual",
            _x_foo="bar",
            allow_custom=True,
        )
    assert "must begin with an alpha character." in str(excinfo.value)


def test_identity_custom_property_invalid():
    with pytest.raises(stix2.exceptions.ExtraPropertiesError) as excinfo:
        stix2.v21.Identity(
            id=IDENTITY_ID,
            created="2015-12-21T19:59:11Z",
            modified="2015-12-21T19:59:11Z",
            name="John Smith",
            identity_class="individual",
            x_foo="bar",
        )
    assert excinfo.value.cls == stix2.v21.Identity
    assert excinfo.value.properties == ['x_foo']
    assert "Unexpected properties for" in str(excinfo.value)


def test_identity_custom_property_allowed():
    identity = stix2.v21.Identity(
        id=IDENTITY_ID,
        created="2015-12-21T19:59:11Z",
        modified="2015-12-21T19:59:11Z",
        name="John Smith",
        identity_class="individual",
        x_foo="bar",
        allow_custom=True,
    )
    assert identity.x_foo == "bar"


@pytest.mark.parametrize(
    "data", [
        """{
        "type": "identity",
        "spec_version": "2.1",
        "id": "identity--311b2d2d-f010-4473-83ec-1edf84858f4c",
        "created": "2015-12-21T19:59:11Z",
        "modified": "2015-12-21T19:59:11Z",
        "name": "John Smith",
        "identity_class": "individual",
        "foo": "bar"
    }""",
    ],
)
def test_parse_identity_custom_property(data):
    with pytest.raises(stix2.exceptions.ExtraPropertiesError) as excinfo:
        stix2.parse(data, version="2.1")
    assert issubclass(excinfo.value.cls, stix2.v21.Identity)
    assert excinfo.value.properties == ['foo']
    assert "Unexpected properties for" in str(excinfo.value)

    identity = stix2.parse(data, version="2.1", allow_custom=True)
    assert identity.foo == "bar"


def test_custom_property_object_in_bundled_object():
    bundle = stix2.v21.Bundle(IDENTITY_CUSTOM_PROP, allow_custom=True)

    assert bundle.objects[0].x_foo == "bar"
    assert '"x_foo": "bar"' in str(bundle)


def test_custom_properties_object_in_bundled_object():
    obj = stix2.v21.Identity(
        name="John Smith",
        identity_class="individual",
        custom_properties={
            "x_foo": "bar",
        },
    )
    bundle = stix2.v21.Bundle(obj, allow_custom=True)

    assert bundle.objects[0].x_foo == "bar"
    assert '"x_foo": "bar"' in str(bundle)


def test_custom_property_dict_in_bundled_object():
    custom_identity = {
        'type': 'identity',
        'spec_version': '2.1',
        'id': IDENTITY_ID,
        'created': '2015-12-21T19:59:11Z',
        'name': 'John Smith',
        'identity_class': 'individual',
        'x_foo': 'bar',
    }
    with pytest.raises(InvalidValueError):
        stix2.v21.Bundle(custom_identity)

    bundle = stix2.v21.Bundle(custom_identity, allow_custom=True)
    assert bundle.objects[0].x_foo == "bar"
    assert '"x_foo": "bar"' in str(bundle)


def test_custom_properties_dict_in_bundled_object():
    custom_identity = {
        'type': 'identity',
        'spec_version': '2.1',
        'id': IDENTITY_ID,
        'created': '2015-12-21T19:59:11Z',
        'name': 'John Smith',
        'identity_class': 'individual',
        'custom_properties': {
            'x_foo': 'bar',
        },
    }
    bundle = stix2.v21.Bundle(custom_identity)

    assert bundle.objects[0].x_foo == "bar"
    assert '"x_foo": "bar"' in str(bundle)

# Custom properties in SCOs


def test_custom_property_in_observed_data():
    artifact = stix2.v21.File(
        allow_custom=True,
        name='test',
        x_foo='bar',
    )
    observed_data = stix2.v21.ObservedData(
        allow_custom=True,
        first_observed="2015-12-21T19:00:00Z",
        last_observed="2015-12-21T19:00:00Z",
        number_observed=1,
        objects={"0": artifact},
    )

    assert observed_data.objects['0'].x_foo == "bar"
    assert '"x_foo": "bar"' in str(observed_data)


def test_invalid_custom_property_in_observed_data():
    with pytest.raises(stix2.exceptions.InvalidValueError) as excinfo:
        stix2.v21.File(
            custom_properties={"8foo": 1},
            allow_custom=True,
            name='test',
            x_foo='bar',
        )

    assert "must begin with an alpha character." in str(excinfo.value)


def test_custom_property_object_in_observable_extension():
    ntfs = stix2.v21.NTFSExt(
        allow_custom=True,
        sid=1,
        x_foo='bar',
    )
    artifact = stix2.v21.File(
        name='test',
        extensions={'ntfs-ext': ntfs},
    )
    observed_data = stix2.v21.ObservedData(
        allow_custom=True,
        first_observed="2015-12-21T19:00:00Z",
        last_observed="2015-12-21T19:00:00Z",
        number_observed=1,
        objects={"0": artifact},
    )

    assert observed_data.objects['0'].extensions['ntfs-ext'].x_foo == "bar"
    assert '"x_foo": "bar"' in str(observed_data)


def test_custom_property_dict_in_observable_extension():
    with pytest.raises(InvalidValueError):
        stix2.v21.File(
            name='test',
            extensions={
                'ntfs-ext': {
                    'sid': 1,
                    'x_foo': 'bar',
                },
            },
        )

    artifact = stix2.v21.File(
        allow_custom=True,
        name='test',
        extensions={
            'ntfs-ext': {
                'allow_custom': True,
                'sid': 1,
                'x_foo': 'bar',
            },
        },
    )
    observed_data = stix2.v21.ObservedData(
        allow_custom=True,
        first_observed="2015-12-21T19:00:00Z",
        last_observed="2015-12-21T19:00:00Z",
        number_observed=1,
        objects={"0": artifact},
    )

    assert observed_data.objects['0'].extensions['ntfs-ext'].x_foo == "bar"
    assert '"x_foo": "bar"' in str(observed_data)


def test_identity_custom_property_revoke():
    identity = IDENTITY_CUSTOM_PROP.revoke()
    assert identity.x_foo == "bar"

# Custom markings


def test_identity_custom_property_edit_markings():
    marking_obj = stix2.v21.MarkingDefinition(
        id=MARKING_DEFINITION_ID,
        definition_type="statement",
        definition=stix2.v21.StatementMarking(statement="Copyright 2016, Example Corp"),
    )
    marking_obj2 = stix2.v21.MarkingDefinition(
        id=MARKING_DEFINITION_ID,
        definition_type="statement",
        definition=stix2.v21.StatementMarking(statement="Another one"),
    )

    # None of the following should throw exceptions
    identity = IDENTITY_CUSTOM_PROP.add_markings(marking_obj)
    identity2 = identity.add_markings(marking_obj2, ['x_foo'])
    identity2.remove_markings(marking_obj.id)
    identity2.remove_markings(marking_obj2.id, ['x_foo'])
    identity2.clear_markings()
    identity2.clear_markings('x_foo')


def test_invalid_custom_property_in_marking():
    with pytest.raises(ValueError) as excinfo:
        @stix2.v21.CustomMarking(
            'x-new-obj', [
                ('9property1', stix2.properties.StringProperty(required=True)),
            ],
        )
        class NewObj():
            pass

    assert "must begin with an alpha character." in str(excinfo.value)


def test_custom_marking_no_init_1():
    @stix2.v21.CustomMarking(
        'x-new-obj', [
            ('property1', stix2.properties.StringProperty(required=True)),
        ],
    )
    class NewObj():
        pass

    no = NewObj(property1='something')
    assert no.property1 == 'something'


def test_custom_marking_no_init_2():
    @stix2.v21.CustomMarking(
        'x-new-obj2', [
            ('property1', stix2.properties.StringProperty(required=True)),
        ],
    )
    class NewObj2(object):
        pass

    no2 = NewObj2(property1='something')
    assert no2.property1 == 'something'


def test_custom_marking_invalid_type_name():
    with pytest.raises(ValueError) as excinfo:
        @stix2.v21.CustomMarking(
            'x', [
                ('property1', stix2.properties.StringProperty(required=True)),
            ],
        )
        class NewObj(object):
            pass  # pragma: no cover
    assert "Invalid type name 'x': " in str(excinfo.value)

    with pytest.raises(ValueError) as excinfo:
        @stix2.v21.CustomMarking(
            'x_new_marking', [
                ('property1', stix2.properties.StringProperty(required=True)),
            ],
        )
        class NewObj2(object):
            pass  # pragma: no cover
    assert "Invalid type name 'x_new_marking':" in str(excinfo.value)

    with pytest.raises(ValueError) as excinfo:
        @stix2.v21.CustomMarking(
            '7x-new-marking', [
                ('property1', stix2.properties.StringProperty(required=True)),
            ],
        )
        class NewObj3(object):
            pass  # pragma: no cover
    assert "Invalid type name '7x-new-marking':" in str(excinfo.value)


def test_register_duplicate_marking():
    with pytest.raises(DuplicateRegistrationError) as excinfo:
        @stix2.v21.CustomMarking(
            'x-new-obj', [
                ('property1', stix2.properties.StringProperty(required=True)),
            ],
        )
        class NewObj2():
            pass
    assert "cannot be registered again" in str(excinfo.value)

# Custom Objects


@stix2.v21.CustomObject(
    'x-new-type', [
        ('property1', stix2.properties.StringProperty(required=True)),
        ('property2', stix2.properties.IntegerProperty()),
    ],
)
class NewType(object):
    def __init__(self, property2=None, **kwargs):
        if property2 and property2 < 10:
            raise ValueError("'property2' is too small.")
        if "property3" in kwargs and not isinstance(kwargs.get("property3"), int):
            raise TypeError("Must be integer!")


def test_custom_object_raises_exception():
    with pytest.raises(TypeError) as excinfo:
        NewType(property1='something', property3='something', allow_custom=True)

    assert str(excinfo.value) == "Must be integer!"


def test_custom_object_type():
    nt = NewType(property1='something')
    assert nt.property1 == 'something'

    with pytest.raises(stix2.exceptions.MissingPropertiesError) as excinfo:
        NewType(property2=42)
    assert "No values for required properties" in str(excinfo.value)

    with pytest.raises(ValueError) as excinfo:
        NewType(property1='something', property2=4)
    assert "'property2' is too small." in str(excinfo.value)


def test_custom_object_no_init_1():
    @stix2.v21.CustomObject(
        'x-new-obj', [
            ('property1', stix2.properties.StringProperty(required=True)),
        ],
    )
    class NewObj():
        pass

    no = NewObj(property1='something')
    assert no.property1 == 'something'


def test_custom_object_no_init_2():
    @stix2.v21.CustomObject(
        'x-new-obj2', [
            ('property1', stix2.properties.StringProperty(required=True)),
        ],
    )
    class NewObj2(object):
        pass

    no2 = NewObj2(property1='something')
    assert no2.property1 == 'something'


def test_custom_object_invalid_type_name():
    with pytest.raises(ValueError) as excinfo:
        @stix2.v21.CustomObject(
            'x', [
                ('property1', stix2.properties.StringProperty(required=True)),
            ],
        )
        class NewObj(object):
            pass  # pragma: no cover
    assert "Invalid type name 'x': " in str(excinfo.value)

    with pytest.raises(ValueError) as excinfo:
        @stix2.v21.CustomObject(
            'x_new_object', [
                ('property1', stix2.properties.StringProperty(required=True)),
            ],
        )
        class NewObj2(object):
            pass  # pragma: no cover
    assert "Invalid type name 'x_new_object':" in str(excinfo.value)

    with pytest.raises(ValueError) as excinfo:
        @stix2.v21.CustomObject(
            '7x-new-object', [
                ('property1', stix2.properties.StringProperty(required=True)),
            ],
        )
        class NewObj3(object):
            pass  # pragma: no cover
    assert "Invalid type name '7x-new-object':" in str(excinfo.value)


def test_parse_custom_object_type():
    nt_string = """{
        "type": "x-new-type",
        "created": "2015-12-21T19:59:11Z",
        "property1": "something"
    }"""

    nt = stix2.parse(nt_string, allow_custom=True)
    assert nt["property1"] == 'something'


def test_parse_unregistered_custom_object_type():
    nt_string = """{
        "type": "x-foobar-observable",
        "created": "2015-12-21T19:59:11Z",
        "property1": "something"
    }"""

    with pytest.raises(stix2.exceptions.ParseError) as excinfo:
        stix2.parse(nt_string, version="2.1")
    assert "Can't parse unknown object type" in str(excinfo.value)
    assert "use the CustomObject decorator." in str(excinfo.value)


def test_parse_unregistered_custom_object_type_w_allow_custom():
    """parse an unknown custom object, allowed by passing
    'allow_custom' flag
    """
    nt_string = """{
        "type": "x-foobar-observable",
        "created": "2015-12-21T19:59:11Z",
        "property1": "something"
    }"""

    custom_obj = stix2.parse(nt_string, version="2.1", allow_custom=True)
    assert custom_obj["type"] == "x-foobar-observable"

# Custom SCOs


@stix2.v21.CustomObservable(
    'x-new-observable', [
        ('property1', stix2.properties.StringProperty(required=True)),
        ('property2', stix2.properties.IntegerProperty()),
        ('x_property3', stix2.properties.BooleanProperty()),
    ],
)
class NewObservable():
    def __init__(self, property2=None, **kwargs):
        if property2 and property2 < 10:
            raise ValueError("'property2' is too small.")
        if "property3" in kwargs and not isinstance(kwargs.get("property3"), int):
            raise TypeError("Must be integer!")


def test_custom_observable_object_1():
    no = NewObservable(property1='something')
    assert no.property1 == 'something'


def test_custom_observable_object_2():
    with pytest.raises(stix2.exceptions.MissingPropertiesError) as excinfo:
        NewObservable(property2=42)
    assert excinfo.value.properties == ['property1']
    assert "No values for required properties" in str(excinfo.value)


def test_custom_observable_object_3():
    with pytest.raises(ValueError) as excinfo:
        NewObservable(property1='something', property2=4)
    assert "'property2' is too small." in str(excinfo.value)


def test_custom_observable_raises_exception():
    with pytest.raises(TypeError) as excinfo:
        NewObservable(property1='something', property3='something', allow_custom=True)

    assert str(excinfo.value) == "Must be integer!"


def test_custom_observable_object_no_init_1():
    @stix2.v21.CustomObservable(
        'x-new-observable-2', [
            ('property1', stix2.properties.StringProperty()),
        ],
    )
    class NewObs():
        pass

    no = NewObs(property1='something')
    assert no.property1 == 'something'


def test_custom_observable_object_no_init_2():
    @stix2.v21.CustomObservable(
        'x-new-obs2', [
            ('property1', stix2.properties.StringProperty()),
        ],
    )
    class NewObs2(object):
        pass

    no2 = NewObs2(property1='something')
    assert no2.property1 == 'something'


def test_invalid_custom_property_in_custom_observable_object():
    with pytest.raises(ValueError) as excinfo:
        @stix2.v21.CustomObservable(
            'x-new-sco', [
                ('5property1', stix2.properties.StringProperty()),
            ],
        )
        class NewObs(object):
            pass  # pragma: no cover
    assert "must begin with an alpha character." in str(excinfo.value)


def test_custom_observable_object_invalid_type_name():
    with pytest.raises(ValueError) as excinfo:
        @stix2.v21.CustomObservable(
            'x', [
                ('property1', stix2.properties.StringProperty()),
            ],
        )
        class NewObs(object):
            pass  # pragma: no cover
    assert "Invalid type name 'x':" in str(excinfo.value)

    with pytest.raises(ValueError) as excinfo:
        @stix2.v21.CustomObservable(
            'x_new_obs', [
                ('property1', stix2.properties.StringProperty()),
            ],
        )
        class NewObs2(object):
            pass  # pragma: no cover
    assert "Invalid type name 'x_new_obs':" in str(excinfo.value)

    with pytest.raises(ValueError) as excinfo:
        @stix2.v21.CustomObservable(
            '7x-new-obs', [
                ('property1', stix2.properties.StringProperty()),
            ],
        )
        class NewObs3(object):
            pass  # pragma: no cover
    assert "Invalid type name '7x-new-obs':" in str(excinfo.value)


def test_custom_observable_object_invalid_ref_property():
    with pytest.raises(ValueError) as excinfo:
        @stix2.v21.CustomObservable(
            'x-new-obs', [
                ('property_ref', stix2.properties.StringProperty()),
            ],
        )
        class NewObs():
            pass
    assert "is named like a reference property but is not a ReferenceProperty" in str(excinfo.value)


def test_custom_observable_object_invalid_refs_property():
    with pytest.raises(ValueError) as excinfo:
        @stix2.v21.CustomObservable(
            'x-new-obs', [
                ('property_refs', stix2.properties.StringProperty()),
            ],
        )
        class NewObs():
            pass
    assert "is named like a reference list property but is not a ListProperty containing ReferenceProperty" in str(excinfo.value)


def test_custom_observable_object_invalid_refs_list_property():
    with pytest.raises(ValueError) as excinfo:
        @stix2.v21.CustomObservable(
            'x-new-obs', [
                ('property_refs', stix2.properties.ListProperty(stix2.properties.StringProperty)),
            ],
        )
        class NewObs():
            pass
    assert "is named like a reference list property but is not a ListProperty containing ReferenceProperty" in str(excinfo.value)


def test_custom_no_properties_raises_exception():
    with pytest.raises(TypeError):

        @stix2.v21.CustomObject('x-new-object-type')
        class NewObject1(object):
            pass


def test_custom_wrong_properties_arg_raises_exception():
    with pytest.raises(ValueError):

        @stix2.v21.CustomObservable('x-new-object-type', (("prop", stix2.properties.BooleanProperty())))
        class NewObject2(object):
            pass


def test_parse_custom_observable_object():
    nt_string = """{
        "type": "x-new-observable",
        "property1": "something"
    }"""
    nt = stix2.parse(nt_string, [], version='2.1')
    assert isinstance(nt, stix2.base._STIXBase)
    assert nt.property1 == 'something'


def test_parse_unregistered_custom_observable_object():
    nt_string = """{
        "type": "x-foobar-observable",
        "property1": "something"
    }"""

    with pytest.raises(stix2.exceptions.ParseError) as excinfo:
        stix2.parse(nt_string, version='2.1')
    assert "Can't parse unknown object type" in str(excinfo.value)
    parsed_custom = stix2.parse(nt_string, allow_custom=True, version='2.1')
    assert parsed_custom['property1'] == 'something'
    with pytest.raises(AttributeError) as excinfo:
        assert parsed_custom.property1 == 'something'
    assert not isinstance(parsed_custom, stix2.base._STIXBase)


def test_parse_unregistered_custom_observable_object_with_no_type():
    nt_string = """{
        "property1": "something"
    }"""

    with pytest.raises(stix2.exceptions.ParseError) as excinfo:
        stix2.parse(nt_string, allow_custom=True, version='2.1')
    assert "Can't parse object with no 'type' property" in str(excinfo.value)


def test_parse_observed_data_with_custom_observable():
    input_str = """{
        "type": "observed-data",
        "id": "observed-data--dc20c4ca-a2a3-4090-a5d5-9558c3af4758",
        "created": "2016-04-06T19:58:16.000Z",
        "modified": "2016-04-06T19:58:16.000Z",
        "first_observed": "2015-12-21T19:00:00Z",
        "last_observed": "2015-12-21T19:00:00Z",
        "number_observed": 1,
        "objects": {
            "0": {
                "type": "x-foobar-observable",
                "property1": "something"
            }
        }
    }"""
    parsed = stix2.parse(input_str, version="2.1", allow_custom=True)
    assert parsed.objects['0']['property1'] == 'something'


def test_parse_invalid_custom_observable_object():
    nt_string = """{
        "property1": "something"
    }"""

    with pytest.raises(stix2.exceptions.ParseError) as excinfo:
        stix2.parse(nt_string, version='2.1')
    assert "Can't parse object with no 'type' property" in str(excinfo.value)


def test_observable_custom_property():
    with pytest.raises(ValueError) as excinfo:
        NewObservable(
            property1='something',
            custom_properties="foobar",
        )
    assert "'custom_properties' must be a dictionary" in str(excinfo.value)

    no = NewObservable(
        property1='something',
        custom_properties={
            "foo": "bar",
        },
    )
    assert no.foo == "bar"


def test_observable_custom_property_invalid():
    with pytest.raises(stix2.exceptions.ExtraPropertiesError) as excinfo:
        NewObservable(
            property1='something',
            x_foo="bar",
        )
    assert excinfo.value.properties == ['x_foo']
    assert "Unexpected properties for" in str(excinfo.value)


def test_observable_custom_property_allowed():
    no = NewObservable(
        property1='something',
        x_foo="bar",
        allow_custom=True,
    )
    assert no.x_foo == "bar"


def test_observed_data_with_custom_observable_object():
    no = NewObservable(property1='something')
    ob_data = stix2.v21.ObservedData(
        first_observed=FAKE_TIME,
        last_observed=FAKE_TIME,
        number_observed=1,
        objects={'0': no},
        allow_custom=True,
    )
    assert ob_data.objects['0'].property1 == 'something'


def test_custom_observable_object_det_id_1():
    @stix2.v21.CustomObservable(
        'x-det-id-observable-1', [
            ('property1', stix2.properties.StringProperty(required=True)),
            ('property2', stix2.properties.IntegerProperty()),
        ], [
            'property1',
        ],
    )
    class DetIdObs1():
        pass

    dio_1 = DetIdObs1(property1='I am property1!', property2=42)
    dio_2 = DetIdObs1(property1='I am property1!', property2=24)
    assert dio_1.property1 == dio_2.property1 == 'I am property1!'
    assert dio_1.id == dio_2.id

    uuid_obj = uuid.UUID(dio_1.id[-36:])
    assert uuid_obj.variant == uuid.RFC_4122
    assert uuid_obj.version == 5

    dio_3 = DetIdObs1(property1='I am property1!', property2=42)
    dio_4 = DetIdObs1(property1='I am also property1!', property2=24)
    assert dio_3.property1 == 'I am property1!'
    assert dio_4.property1 == 'I am also property1!'
    assert dio_3.id != dio_4.id


def test_custom_observable_object_det_id_2():
    @stix2.v21.CustomObservable(
        'x-det-id-observable-2', [
            ('property1', stix2.properties.StringProperty(required=True)),
            ('property2', stix2.properties.IntegerProperty()),
        ], [
            'property1', 'property2',
        ],
    )
    class DetIdObs2():
        pass

    dio_1 = DetIdObs2(property1='I am property1!', property2=42)
    dio_2 = DetIdObs2(property1='I am property1!', property2=42)
    assert dio_1.property1 == dio_2.property1 == 'I am property1!'
    assert dio_1.property2 == dio_2.property2 == 42
    assert dio_1.id == dio_2.id

    dio_3 = DetIdObs2(property1='I am property1!', property2=42)
    dio_4 = DetIdObs2(property1='I am also property1!', property2=42)
    assert dio_3.property1 == 'I am property1!'
    assert dio_4.property1 == 'I am also property1!'
    assert dio_3.property2 == dio_4.property2 == 42
    assert dio_3.id != dio_4.id


def test_custom_observable_object_no_id_contrib_props():
    @stix2.v21.CustomObservable(
        'x-det-id-observable-3', [
            ('property1', stix2.properties.StringProperty(required=True)),
        ],
    )
    class DetIdObs3():
        pass

    dio = DetIdObs3(property1="I am property1!")

    uuid_obj = uuid.UUID(dio.id[-36:])
    assert uuid_obj.variant == uuid.RFC_4122
    assert uuid_obj.version == 4

# Custom Extensions


@stix2.v21.CustomExtension(
    'x-new-ext', [
        ('property1', stix2.properties.StringProperty(required=True)),
        ('property2', stix2.properties.IntegerProperty()),
    ],
)
class NewExtension():
    def __init__(self, property2=None, **kwargs):
        if property2 and property2 < 10:
            raise ValueError("'property2' is too small.")
        if "property3" in kwargs and not isinstance(kwargs.get("property3"), int):
            raise TypeError("Must be integer!")


def test_custom_extension_raises_exception():
    with pytest.raises(TypeError) as excinfo:
        NewExtension(property1='something', property3='something', allow_custom=True)

    assert str(excinfo.value) == "Must be integer!"


def test_custom_extension():
    ext = NewExtension(property1='something')
    assert ext.property1 == 'something'

    with pytest.raises(stix2.exceptions.MissingPropertiesError) as excinfo:
        NewExtension(property2=42)
    assert excinfo.value.properties == ['property1']
    assert str(excinfo.value) == "No values for required properties for NewExtension: (property1)."

    with pytest.raises(ValueError) as excinfo:
        NewExtension(property1='something', property2=4)
    assert str(excinfo.value) == "'property2' is too small."


def test_custom_extension_wrong_observable_type():
    # NewExtension is an extension of DomainName, not File
    ext = NewExtension(property1='something')
    with pytest.raises(InvalidValueError) as excinfo:
        stix2.v21.File(
            name="abc.txt",
            extensions={
                "ntfs-ext": ext,
            },
        )

    assert 'Cannot determine extension type' in excinfo.value.reason


@pytest.mark.parametrize(
    "data", [
        """{
    "keys": [
        {
            "test123": 123,
            "test345": "aaaa"
        }
    ]
}""",
    ],
)
def test_custom_extension_with_list_and_dict_properties_observable_type(data):
    @stix2.v21.CustomExtension(
        'x-some-extension-ext', [
                ('keys', stix2.properties.ListProperty(stix2.properties.DictionaryProperty, required=True)),
        ],
    )
    class SomeCustomExtension:
        pass

    example = SomeCustomExtension(keys=[{'test123': 123, 'test345': 'aaaa'}])
    assert data == str(example)


def test_custom_extension_invalid_type_name():
    with pytest.raises(ValueError) as excinfo:
        @stix2.v21.CustomExtension(
            'x', {
                    'property1': stix2.properties.StringProperty(required=True),
            },
        )
        class FooExtension():
            pass  # pragma: no cover
    assert "Invalid type name 'x':" in str(excinfo.value)

    with pytest.raises(ValueError) as excinfo:
        @stix2.v21.CustomExtension(
            'x_new_ext', {
                    'property1': stix2.properties.StringProperty(required=True),
            },
        )
        class BlaExtension():
            pass  # pragma: no cover
    assert "Invalid type name 'x_new_ext':" in str(excinfo.value)

    with pytest.raises(ValueError) as excinfo:
        @stix2.v21.CustomExtension(
            '7x-new-ext', {
                    'property1': stix2.properties.StringProperty(required=True),
            },
        )
        class Bla2Extension():
            pass  # pragma: no cover
    assert "Invalid type name '7x-new-ext':" in str(excinfo.value)


def test_custom_extension_no_properties():
    with pytest.raises(ValueError):
        @stix2.v21.CustomExtension('x-new2-ext', None)
        class BarExtension():
            pass


def test_custom_extension_empty_properties():
    with pytest.raises(ValueError):
        @stix2.v21.CustomExtension('x-new2-ext', [])
        class BarExtension():
            pass


def test_custom_extension_dict_properties():
    with pytest.raises(ValueError):
        @stix2.v21.CustomExtension('x-new2-ext', {})
        class BarExtension():
            pass


def test_custom_extension_no_init_1():
    @stix2.v21.CustomExtension(
        'x-new-extension-ext', [
                ('property1', stix2.properties.StringProperty(required=True)),
        ],
    )
    class NewExt():
        pass

    ne = NewExt(property1="foobar")
    assert ne.property1 == "foobar"


def test_custom_extension_no_init_2():
    @stix2.v21.CustomExtension(
        'x-new2-ext', [
                ('property1', stix2.properties.StringProperty(required=True)),
        ],
    )
    class NewExt2(object):
        pass

    ne2 = NewExt2(property1="foobar")
    assert ne2.property1 == "foobar"


def test_invalid_custom_property_in_extension():
    with pytest.raises(ValueError) as excinfo:
        @stix2.v21.CustomExtension(
            'x-new3-ext', [
                    ('6property1', stix2.properties.StringProperty(required=True)),
            ],
        )
        class NewExt():
            pass

    assert "must begin with an alpha character." in str(excinfo.value)


def test_parse_observable_with_custom_extension():
    input_str = """{
        "type": "domain-name",
        "value": "example.com",
        "extensions": {
            "x-new-ext": {
                "property1": "foo",
                "property2": 12
            }
        }
    }"""
    parsed = stix2.parse(input_str, version='2.1')
    assert parsed.extensions['x-new-ext'].property2 == 12


def test_custom_and_spec_extension_mix():
    """
    Try to make sure that when allow_custom=True, encountering a custom
    extension doesn't result in a completely uncleaned extensions property.
    """

    file_obs = stix2.v21.File(
        name="my_file.dat",
        extensions={
            "x-custom1-ext": {
                "a": 1,
                "b": 2,
            },
            "ntfs-ext": {
                "sid": "S-1-whatever",
            },
            "x-custom2-ext": {
                "z": 99.9,
                "y": False,
            },
            "raster-image-ext": {
                "image_height": 1024,
                "image_width": 768,
                "bits_per_pixel": 32,
            },
        },
        allow_custom=True,
    )

    assert file_obs.extensions["x-custom1-ext"] == {"a": 1, "b": 2}
    assert file_obs.extensions["x-custom2-ext"] == {"y": False, "z": 99.9}
    assert file_obs.extensions["ntfs-ext"].sid == "S-1-whatever"
    assert file_obs.extensions["raster-image-ext"].image_height == 1024

    # Both of these should have been converted to objects, not left as dicts.
    assert isinstance(
        file_obs.extensions["raster-image-ext"], stix2.v21.RasterImageExt,
    )
    assert isinstance(
        file_obs.extensions["ntfs-ext"], stix2.v21.NTFSExt,
    )


@pytest.mark.parametrize(
    "data", [
        # URL is not in EXT_MAP
        """{
        "type": "url",
        "value": "example.com",
        "extensions": {
            "x-foobar-ext": {
                "property1": "foo",
                "property2": 12
            }
        }
    }""",
        # File is in EXT_MAP
        """{
        "type": "file",
        "name": "foo.txt",
        "extensions": {
            "x-foobar-ext": {
                "property1": "foo",
                "property2": 12
            }
        }
    }""",
    ],
)
def test_parse_observable_with_unregistered_custom_extension(data):
    with pytest.raises(InvalidValueError) as excinfo:
        stix2.parse(data, version='2.1')
    assert "Can't parse unknown extension type" in str(excinfo.value)
    parsed_ob = stix2.parse(data, allow_custom=True, version='2.1')
    assert parsed_ob['extensions']['x-foobar-ext']['property1'] == 'foo'
    assert not isinstance(parsed_ob['extensions']['x-foobar-ext'], stix2.base._STIXBase)


def test_register_custom_object():
    # Not the way to register custom object.
    class CustomObject2(object):
        _type = 'awesome-object'

    with pytest.raises(ValueError) as excinfo:
        stix2.registration._register_object(CustomObject2, version="2.1")
    assert '@CustomObject decorator' in str(excinfo)


def test_extension_property_location():
    assert 'extensions' in stix2.v21.OBJ_MAP_OBSERVABLE['x-new-observable']._properties
    assert 'extensions' not in stix2.v21.EXT_MAP['x-new-ext']._properties


@pytest.mark.parametrize(
    "data", [
        """{
    "type": "x-example",
    "spec_version": "2.1",
    "id": "x-example--336d8a9f-91f1-46c5-b142-6441bb9f8b8d",
    "created": "2018-06-12T16:20:58.059Z",
    "modified": "2018-06-12T16:20:58.059Z",
    "dictionary": {
        "key": {
            "key_a": "value",
            "key_b": "value"
        }
    }
}""",
    ],
)
def test_custom_object_nested_dictionary(data):
    @stix2.v21.CustomObject(
        'x-example', [
            ('dictionary', stix2.properties.DictionaryProperty()),
        ],
    )
    class Example(object):
        def __init__(self, **kwargs):
            pass

    example = Example(
        id='x-example--336d8a9f-91f1-46c5-b142-6441bb9f8b8d',
        created='2018-06-12T16:20:58.059Z',
        modified='2018-06-12T16:20:58.059Z',
        dictionary={'key': {'key_b': 'value', 'key_a': 'value'}},
    )

    assert data == str(example)


@stix2.v21.CustomObject(
    'x-new-type-2', [
        ('property1', stix2.properties.StringProperty()),
        ('property2', stix2.properties.IntegerProperty()),
    ],
)
class NewType3(object):
    pass


def test_register_custom_object_with_version():
    custom_obj_1 = {
        "type": "x-new-type-2",
        "id": "x-new-type-2--00000000-0000-4000-8000-000000000007",
        "spec_version": "2.1",
    }

    cust_obj_1 = stix2.parsing.dict_to_stix2(custom_obj_1, version='2.1')

    assert cust_obj_1.type in stix2.registry.STIX2_OBJ_MAPS['2.1']['objects']
    assert cust_obj_1.spec_version == "2.1"


def test_register_duplicate_object_with_version():
    with pytest.raises(DuplicateRegistrationError) as excinfo:
        @stix2.v21.CustomObject(
            'x-new-type-2', [
                ('property1', stix2.properties.StringProperty()),
                ('property2', stix2.properties.IntegerProperty()),
            ],
        )
        class NewType2(object):
            pass
    assert "cannot be registered again" in str(excinfo.value)


@stix2.v21.CustomObservable(
    'x-new-observable-3', [
        ('property1', stix2.properties.StringProperty()),
    ],
)
class NewObservable3(object):
    pass


def test_register_observable():
    custom_obs = NewObservable3(property1="Test Observable")

    assert custom_obs.type in stix2.registry.STIX2_OBJ_MAPS['2.1']['observables']


def test_register_duplicate_observable():
    with pytest.raises(DuplicateRegistrationError) as excinfo:
        @stix2.v21.CustomObservable(
            'x-new-observable-2', [
                ('property1', stix2.properties.StringProperty()),
            ],
        )
        class NewObservable2(object):
            pass
    assert "cannot be registered again" in str(excinfo.value)


def test_register_observable_custom_extension():
    @stix2.v21.CustomExtension(
        'x-new-2-ext', [
                ('property1', stix2.properties.StringProperty(required=True)),
                ('property2', stix2.properties.IntegerProperty()),
        ],
    )
    class NewExtension2():
        pass

    example = NewExtension2(property1="Hi there")

<<<<<<< HEAD
    assert 'domain-name' in stix2.parsing.STIX2_OBJ_MAPS[v]['observables']
    assert example._type in stix2.parsing.STIX2_OBJ_MAPS[v]['extensions']
=======
    assert 'domain-name' in stix2.registry.STIX2_OBJ_MAPS['2.1']['observables']
    assert example._type in stix2.registry.STIX2_OBJ_MAPS['2.1']['observable-extensions']['domain-name']
>>>>>>> f9ca6845


def test_register_duplicate_observable_extension():
    with pytest.raises(DuplicateRegistrationError) as excinfo:
        @stix2.v21.CustomExtension(
            'x-new-2-ext', [
                    ('property1', stix2.properties.StringProperty(required=True)),
                    ('property2', stix2.properties.IntegerProperty()),
            ],
        )
        class NewExtension2():
            pass
    assert "cannot be registered again" in str(excinfo.value)


def test_unregistered_top_level_extension_passes_with_allow_custom_false():
    indicator = stix2.v21.Indicator(
        id='indicator--e97bfccf-8970-4a3c-9cd1-5b5b97ed5d0c',
        created='2014-02-20T09:16:08.989000Z',
        modified='2014-02-20T09:16:08.989000Z',
        name='File hash for Poison Ivy variant',
        description='This file hash indicates that a sample of Poison Ivy is present.',
        labels=[
            'malicious-activity',
        ],
        rank=5,
        toxicity=8,
        pattern='[file:hashes.\'SHA-256\' = \'ef537f25c895bfa782526529a9b63d97aa631564d5d789c2b765448c8635fb6c\']',
        pattern_type='stix',
        valid_from='2014-02-20T09:00:00.000000Z',
        extensions={
            'extension-definition--d83fce45-ef58-4c6c-a3f4-1fbc32e98c6e': {
                'extension_type': 'toplevel-property-extension',
            },
        },
        allow_custom=False,
    )
    assert indicator.rank == 5
    assert indicator.toxicity == 8
    assert indicator.extensions['extension-definition--d83fce45-ef58-4c6c-a3f4-1fbc32e98c6e']['extension_type'] == 'toplevel-property-extension'
    assert isinstance(indicator.extensions['extension-definition--d83fce45-ef58-4c6c-a3f4-1fbc32e98c6e'], dict)


def test_unregistered_embedded_extension_passes_with_allow_custom_false():
    indicator = stix2.v21.Indicator(
        id='indicator--e97bfccf-8970-4a3c-9cd1-5b5b97ed5d0c',
        created='2014-02-20T09:16:08.989000Z',
        modified='2014-02-20T09:16:08.989000Z',
        name='File hash for Poison Ivy variant',
        description='This file hash indicates that a sample of Poison Ivy is present.',
        labels=[
            'malicious-activity',
        ],
        pattern='[file:hashes.\'SHA-256\' = \'ef537f25c895bfa782526529a9b63d97aa631564d5d789c2b765448c8635fb6c\']',
        pattern_type='stix',
        valid_from='2014-02-20T09:00:00.000000Z',
        extensions={
            'extension-definition--d83fce45-ef58-4c6c-a3f4-1fbc32e98c6e': {
                'extension_type': 'property-extension',
                'rank': 5,
                'toxicity': 8,
            },
        },
        allow_custom=False,
    )
    assert indicator.extensions['extension-definition--d83fce45-ef58-4c6c-a3f4-1fbc32e98c6e']['rank'] == 5
    assert indicator.extensions['extension-definition--d83fce45-ef58-4c6c-a3f4-1fbc32e98c6e']['toxicity'] == 8
    assert indicator.extensions['extension-definition--d83fce45-ef58-4c6c-a3f4-1fbc32e98c6e']['extension_type'] == 'property-extension'
    assert isinstance(indicator.extensions['extension-definition--d83fce45-ef58-4c6c-a3f4-1fbc32e98c6e'], dict)


def test_registered_top_level_extension_passes_with_allow_custom_false():
    @stix2.v21.CustomExtension(
        'extension-definition--d83fce45-ef58-4c6c-a3f4-1fbc32e98c6e', [
            ('rank', stix2.properties.IntegerProperty(required=True)),
            ('toxicity', stix2.properties.IntegerProperty(required=True)),
        ],
    )
    class ExtensionFoo1:
        extension_type = 'toplevel-property-extension'

    indicator = stix2.v21.Indicator(
        id='indicator--e97bfccf-8970-4a3c-9cd1-5b5b97ed5d0c',
        created='2014-02-20T09:16:08.989000Z',
        modified='2014-02-20T09:16:08.989000Z',
        name='File hash for Poison Ivy variant',
        description='This file hash indicates that a sample of Poison Ivy is present.',
        labels=[
            'malicious-activity',
        ],
        rank=5,
        toxicity=8,
        pattern='[file:hashes.\'SHA-256\' = \'ef537f25c895bfa782526529a9b63d97aa631564d5d789c2b765448c8635fb6c\']',
        pattern_type='stix',
        valid_from='2014-02-20T09:00:00.000000Z',
        extensions={
            'extension-definition--d83fce45-ef58-4c6c-a3f4-1fbc32e98c6e': {
                'extension_type': 'toplevel-property-extension',
            },
        },
        allow_custom=False,
    )
    assert indicator.rank == 5
    assert indicator.toxicity == 8
    assert indicator.extensions['extension-definition--d83fce45-ef58-4c6c-a3f4-1fbc32e98c6e']['extension_type'] == 'toplevel-property-extension'
    assert isinstance(indicator.extensions['extension-definition--d83fce45-ef58-4c6c-a3f4-1fbc32e98c6e'], ExtensionFoo1)


def test_registered_embedded_extension_passes_with_allow_custom_false():
    @stix2.v21.CustomExtension(
        'extension-definition--d83fce45-ef58-4c6c-a3ff-1fbc32e98c6e', [
            ('rank', stix2.properties.IntegerProperty(required=True)),
            ('toxicity', stix2.properties.IntegerProperty(required=True)),
        ],
    )
    class ExtensionFoo1:
        pass

    indicator = stix2.v21.Indicator(
        id='indicator--e97bfccf-8970-4a3c-9cd1-5b5b97ed5d0c',
        created='2014-02-20T09:16:08.989000Z',
        modified='2014-02-20T09:16:08.989000Z',
        name='File hash for Poison Ivy variant',
        description='This file hash indicates that a sample of Poison Ivy is present.',
        labels=[
            'malicious-activity',
        ],
        pattern='[file:hashes.\'SHA-256\' = \'ef537f25c895bfa782526529a9b63d97aa631564d5d789c2b765448c8635fb6c\']',
        pattern_type='stix',
        valid_from='2014-02-20T09:00:00.000000Z',
        extensions={
            'extension-definition--d83fce45-ef58-4c6c-a3ff-1fbc32e98c6e': {
                'extension_type': 'property-extension',
                'rank': 5,
                'toxicity': 8,
            },
        },
        allow_custom=False,
    )
    assert indicator.extensions['extension-definition--d83fce45-ef58-4c6c-a3ff-1fbc32e98c6e']['rank'] == 5
    assert indicator.extensions['extension-definition--d83fce45-ef58-4c6c-a3ff-1fbc32e98c6e']['toxicity'] == 8
    assert indicator.extensions['extension-definition--d83fce45-ef58-4c6c-a3ff-1fbc32e98c6e']['extension_type'] == 'property-extension'
    assert isinstance(indicator.extensions['extension-definition--d83fce45-ef58-4c6c-a3ff-1fbc32e98c6e'], ExtensionFoo1)


def test_registered_new_extension_sdo_allow_custom_false():
    @stix2.v21.CustomObject(
        'my-favorite-sdo', [
            ('name', stix2.properties.StringProperty(required=True)),
            ('some_property_name1', stix2.properties.StringProperty(required=True)),
            ('some_property_name2', stix2.properties.StringProperty()),
        ], 'extension-definition--d83fce45-ef58-4c6c-a3f4-1fbc32e9999',
    )
    class MyFavSDO:
        pass

    my_favorite_sdo = {
        'type': 'my-favorite-sdo',
        'spec_version': '2.1',
        'id': 'my-favorite-sdo--c5ba9dba-5ad9-4bbe-9825-df4cb8675774',
        'created': '2014-02-20T09:16:08.989000Z',
        'modified': '2014-02-20T09:16:08.989000Z',
        'name': 'This is the name of my favorite',
        'some_property_name1': 'value1',
        'some_property_name2': 'value2',
        # 'extensions': {
        #     'extension-definition--d83fce45-ef58-4c6c-a3f4-1fbc32e9999': ExtensionDefinitiond83fce45ef584c6ca3f41fbc32e98c6e()
        # }
    }
    sdo_object = stix2.parse(my_favorite_sdo)
    assert isinstance(sdo_object, MyFavSDO)
    assert isinstance(
        sdo_object.extensions['extension-definition--d83fce45-ef58-4c6c-a3f4-1fbc32e9999'],
        stix2.v21.EXT_MAP['extension-definition--d83fce45-ef58-4c6c-a3f4-1fbc32e9999'],
    )

    sdo_serialized = sdo_object.serialize()
    assert '"extensions": {"extension-definition--d83fce45-ef58-4c6c-a3f4-1fbc32e9999": {"extension_type": "new-sdo"}}' in sdo_serialized


def test_registered_new_extension_sco_allow_custom_false():
    @stix2.v21.CustomObservable(
        'my-favorite-sco', [
            ('name', stix2.properties.StringProperty(required=True)),
            ('some_network_protocol_field', stix2.properties.StringProperty(required=True)),
        ], ['name', 'some_network_protocol_field'], 'extension-definition--a932fcc6-e032-177c-126f-cb970a5a1fff',
    )
    class MyFavSCO:
        pass

    my_favorite_sco = {
        'type': 'my-favorite-sco',
        'spec_version': '2.1',
        'id': 'my-favorite-sco--f9dbe89c-0030-4a9d-8b78-0dcd0a0de874',
        'name': 'This is the name of my favorite SCO',
        'some_network_protocol_field': 'value',
        # 'extensions': {
        #     'extension-definition--a932fcc6-e032-177c-126f-cb970a5a1fff': {
        #         'is_extension_so': true
        #     }
        # }
    }

    sco_object = stix2.parse(my_favorite_sco)
    assert isinstance(sco_object, MyFavSCO)
    assert isinstance(
        sco_object.extensions['extension-definition--a932fcc6-e032-177c-126f-cb970a5a1fff'],
        stix2.v21.EXT_MAP['extension-definition--a932fcc6-e032-177c-126f-cb970a5a1fff'],
    )

    sco_serialized = sco_object.serialize()
    assert '"extensions": {"extension-definition--a932fcc6-e032-177c-126f-cb970a5a1fff": {"extension_type": "new-sco"}}' in sco_serialized


def test_registered_new_extension_marking_allow_custom_false():
    @stix2.v21.CustomMarking(
        'my-favorite-marking', [
            ('some_marking_field', stix2.properties.StringProperty(required=True)),
        ], 'extension-definition--a932fcc6-e032-176c-126f-cb970a5a1fff',
    )
    class MyFavMarking:
        pass

    my_favorite_marking = {
        'type': 'marking-definition',
        'spec_version': '2.1',
        'id': 'marking-definition--f9dbe89c-0030-4a9d-8b78-0dcd0a0de874',
        'name': 'This is the name of my favorite Marking',
        'extensions': {
            'extension-definition--a932fcc6-e032-176c-126f-cb970a5a1fff': {
                'extension_type': 'property-extension',
                'some_marking_field': 'value',
            },
        },
    }

    marking_object = stix2.parse(my_favorite_marking)
    assert isinstance(marking_object, stix2.v21.MarkingDefinition)
    assert isinstance(
        marking_object.extensions['extension-definition--a932fcc6-e032-176c-126f-cb970a5a1fff'],
        stix2.v21.EXT_MAP['extension-definition--a932fcc6-e032-176c-126f-cb970a5a1fff'],
    )

    marking_serialized = marking_object.serialize(sort_keys=True)
    assert '"extensions": {"extension-definition--a932fcc6-e032-176c-126f-cb970a5a1fff": ' \
           '{"extension_type": "property-extension", "some_marking_field": "value"}}' in marking_serialized<|MERGE_RESOLUTION|>--- conflicted
+++ resolved
@@ -1280,13 +1280,8 @@
 
     example = NewExtension2(property1="Hi there")
 
-<<<<<<< HEAD
-    assert 'domain-name' in stix2.parsing.STIX2_OBJ_MAPS[v]['observables']
-    assert example._type in stix2.parsing.STIX2_OBJ_MAPS[v]['extensions']
-=======
     assert 'domain-name' in stix2.registry.STIX2_OBJ_MAPS['2.1']['observables']
-    assert example._type in stix2.registry.STIX2_OBJ_MAPS['2.1']['observable-extensions']['domain-name']
->>>>>>> f9ca6845
+    assert example._type in stix2.registry.STIX2_OBJ_MAPS['2.1']['extensions']
 
 
 def test_register_duplicate_observable_extension():
