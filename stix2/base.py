"""Base classes for type definitions in the STIX2 library."""

import collections.abc
import copy
import itertools
import re
import uuid

import simplejson as json

import stix2
from stix2.canonicalization.Canonicalize import canonicalize

from .exceptions import (
    AtLeastOnePropertyError, DependentPropertiesError, ExtraPropertiesError,
    ImmutableError, InvalidObjRefError, InvalidValueError,
    MissingPropertiesError, MutuallyExclusivePropertiesError, STIXError,
)
from .markings import _MarkingsMixin
from .markings.utils import validate
from .serialization import STIXJSONEncoder, fp_serialize, serialize
from .utils import NOW, PREFIX_21_REGEX, get_timestamp
from .versioning import new_version as _new_version
from .versioning import revoke as _revoke

DEFAULT_ERROR = "{type} must have {property}='{expected}'."
SCO_DET_ID_NAMESPACE = uuid.UUID("00abedb4-aa42-466c-9c01-fed23315a9b7")


def get_required_properties(properties):
    return (k for k, v in properties.items() if v.required)


class _STIXBase(collections.abc.Mapping):
    """Base class for STIX object types"""

    def object_properties(self):
        props = set(self._properties.keys())
        custom_props = list(set(self._inner.keys()) - props)
        custom_props.sort()

        all_properties = list(self._properties.keys())
        all_properties.extend(custom_props)  # Any custom properties to the bottom

        return all_properties

    def _check_property(self, prop_name, prop, kwargs, allow_custom):
        if prop_name not in kwargs:
            if hasattr(prop, 'default'):
                value = prop.default()
                if value == NOW:
                    value = self.__now
                kwargs[prop_name] = value

        has_custom = False
        if prop_name in kwargs:
            try:
                kwargs[prop_name], has_custom = prop.clean(
                    kwargs[prop_name], allow_custom,
                )
            except InvalidValueError:
                # No point in wrapping InvalidValueError in another
                # InvalidValueError... so let those propagate.
                raise
            except Exception as exc:
                raise InvalidValueError(
                    self.__class__, prop_name, reason=str(exc),
                ) from exc

<<<<<<< HEAD
    # inter-property constraint methods
=======
        return has_custom

    # interproperty constraint methods
>>>>>>> 646aaa39

    def _check_mutually_exclusive_properties(self, list_of_properties, at_least_one=True):
        current_properties = self.properties_populated()
        count = len(set(list_of_properties).intersection(current_properties))
        # at_least_one allows for xor to be checked
        if count > 1 or (at_least_one and count == 0):
            raise MutuallyExclusivePropertiesError(self.__class__, list_of_properties)

    def _check_at_least_one_property(self, list_of_properties=None):
        if not list_of_properties:
            list_of_properties = sorted(self.__class__._properties.keys())
            if isinstance(self, _Observable):
                props_to_remove = {"type", "id", "defanged", "spec_version"}
            else:
                props_to_remove = {"type"}

            list_of_properties = [prop for prop in list_of_properties if prop not in props_to_remove]
        current_properties = self.properties_populated()
        list_of_properties_populated = set(list_of_properties).intersection(current_properties)

        if list_of_properties and (not list_of_properties_populated or list_of_properties_populated == {'extensions'}):
            raise AtLeastOnePropertyError(self.__class__, list_of_properties)

    def _check_properties_dependency(self, list_of_properties, list_of_dependent_properties):
        failed_dependency_pairs = []
        for p in list_of_properties:
            for dp in list_of_dependent_properties:
                if not self.get(p) and self.get(dp):
                    failed_dependency_pairs.append((p, dp))
        if failed_dependency_pairs:
            raise DependentPropertiesError(self.__class__, failed_dependency_pairs)

    def _check_object_constraints(self):
        for m in self.get('granular_markings', []):
            validate(self, m.get('selectors'))

    def __init__(self, allow_custom=False, **kwargs):
        cls = self.__class__

        # Use the same timestamp for any auto-generated datetimes
        self.__now = get_timestamp()

        # Detect any keyword arguments not allowed for a specific type
        custom_props = kwargs.pop('custom_properties', {})
        if custom_props and not isinstance(custom_props, dict):
            raise ValueError("'custom_properties' must be a dictionary")

<<<<<<< HEAD
        extra_kwargs = list(set(kwargs) - set(self._properties))
        if extra_kwargs and issubclass(cls, stix2.v21._Extension):
            props_to_remove = ['extension_type']
            extra_kwargs = [prop for prop in extra_kwargs if prop not in props_to_remove]

        if extra_kwargs and not self._allow_custom:
            ext_found = False
            # This section performs a check on top-level objects that support extensions.
            # If extra_kwargs is not empty, allow_custom False, and the extension_type is not
            # toplevel then we raise the ExtraPropertiesError regardless.
            for key_id, ext_def in kwargs.get('extensions', {}).items():
                if (
                    key_id.startswith('extension-definition--') and
                    ext_def.get('extension_type', '') == 'toplevel-property-extension'
                ):
                    ext_found = True
                    break
            if ext_found is False:
                raise ExtraPropertiesError(cls, extra_kwargs)

        if custom_props or extra_kwargs:
            self._allow_custom = True
            if isinstance(self, stix2.v21._STIXBase21):
                all_custom_prop_names = extra_kwargs
                all_custom_prop_names.extend(list(custom_props.keys()))
=======
        extra_kwargs = kwargs.keys() - self._properties.keys()
        if extra_kwargs and not allow_custom:
            raise ExtraPropertiesError(cls, extra_kwargs)

        if custom_props:
            # loophole for custom_properties...
            allow_custom = True

        all_custom_prop_names = extra_kwargs | custom_props.keys() - \
            self._properties.keys()
        if all_custom_prop_names:
            if not isinstance(self, stix2.v20._STIXBase20):
>>>>>>> 646aaa39
                for prop_name in all_custom_prop_names:
                    if not re.match(PREFIX_21_REGEX, prop_name):
                        raise InvalidValueError(
                            self.__class__, prop_name,
                            reason="Property name '%s' must begin with an alpha character." % prop_name,
                        )

        # Remove any keyword arguments whose value is None or [] (i.e. empty list)
        setting_kwargs = {
            k: v
            for k, v in itertools.chain(kwargs.items(), custom_props.items())
            if v is not None and v != []
        }

        # Detect any missing required properties
        required_properties = set(get_required_properties(self._properties))
        missing_kwargs = required_properties - set(setting_kwargs)
        if missing_kwargs:
            # In this scenario, we are inside within the scope of the extension.
            # It is possible to check if this is a new Extension Class by
            # querying "extension_type". Note: There is an API limitation currently
            # because a toplevel-property-extension cannot validate its parent properties
            new_ext_check = (
                bool(getattr(self, "extension_type", None))
                and issubclass(cls, stix2.v21._Extension)
            )
            if new_ext_check is False:
                raise MissingPropertiesError(cls, missing_kwargs)

        has_custom = bool(all_custom_prop_names)
        for prop_name, prop_metadata in self._properties.items():
            temp_custom = self._check_property(
                prop_name, prop_metadata, setting_kwargs, allow_custom,
            )

            has_custom = has_custom or temp_custom

        # Cache defaulted optional properties for serialization
        defaulted = []
        for name, prop in self._properties.items():
            try:
                if (
                    not prop.required and not hasattr(prop, '_fixed_value') and
                    prop.default() == setting_kwargs[name]
                ):
                    defaulted.append(name)
            except (AttributeError, KeyError):
                continue
        self._defaulted_optional_properties = defaulted

        self._inner = setting_kwargs

        self._check_object_constraints()

        if allow_custom:
            self.__has_custom = has_custom

        else:
            # The simple case: our property cleaners are supposed to do their
            # job and prevent customizations, so we just set to False.  But
            # this sanity check is helpful for finding bugs in those clean()
            # methods.
            if has_custom:
                raise STIXError(
                    "Internal error: a clean() method did not properly enforce "
                    "allow_custom=False!",
                )

            self.__has_custom = False

    def __getitem__(self, key):
        return self._inner[key]

    def __iter__(self):
        return iter(self._inner)

    def __len__(self):
        return len(self._inner)

    # Handle attribute access just like key access
    def __getattr__(self, name):
        # Pickle-proofing: pickle invokes this on uninitialized instances (i.e.
        # __init__ has not run).  So no "self" attributes are set yet.  The
        # usual behavior of this method reads an __init__-assigned attribute,
        # which would cause infinite recursion.  So this check disables all
        # attribute reads until the instance has been properly initialized.
        unpickling = '_inner' not in self.__dict__
        if not unpickling and name in self:
            return self.__getitem__(name)
        raise AttributeError(
            "'%s' object has no attribute '%s'" %
            (self.__class__.__name__, name),
        )

    def __setattr__(self, name, value):
        if not name.startswith("_"):
            raise ImmutableError(self.__class__, name)
        super(_STIXBase, self).__setattr__(name, value)

    def __str__(self):
        # Note: use .serialize() or fp_serialize() directly if specific formatting options are needed.
        return self.serialize()

    def __repr__(self):
        props = ', '.join([f"{k}={self[k]!r}" for k in self.object_properties() if self.get(k)])
        return f'{self.__class__.__name__}({props})'

    def __deepcopy__(self, memo):
        # Assume: we can ignore the memo argument, because no object will ever contain the same sub-object multiple times.
        new_inner = copy.deepcopy(self._inner, memo)
        cls = type(self)
        if isinstance(self, _Observable):
            # Assume: valid references in the original object are still valid in the new version
            new_inner['_valid_refs'] = {'*': '*'}
        return cls(allow_custom=True, **new_inner)

    def properties_populated(self):
        return list(self._inner.keys())

    @property
    def has_custom(self):
        return self.__has_custom

    #  Versioning API

    def new_version(self, **kwargs):
        return _new_version(self, **kwargs)

    def revoke(self):
        return _revoke(self)

    def serialize(self, *args, **kwargs):
        """
        Serialize a STIX object.

        Examples:
            >>> import stix2
            >>> identity = stix2.Identity(name='Example Corp.', identity_class='organization')
            >>> print(identity.serialize(sort_keys=True))
            {"created": "2018-06-08T19:03:54.066Z", ... "name": "Example Corp.", "type": "identity"}
            >>> print(identity.serialize(sort_keys=True, indent=4))
            {
                "created": "2018-06-08T19:03:54.066Z",
                "id": "identity--d7f3e25a-ba1c-447a-ab71-6434b092b05e",
                "identity_class": "organization",
                "modified": "2018-06-08T19:03:54.066Z",
                "name": "Example Corp.",
                "type": "identity"
            }

        Returns:
            str: The serialized JSON object.

        See Also:
            ``stix2.serialization.serialize`` for options.
        """
        return serialize(self, *args, **kwargs)

    def fp_serialize(self, *args, **kwargs):
        """
        Serialize a STIX object to ``fp`` (a text stream file-like supporting object).

        Examples:
            >>> import stix2
            >>> identity = stix2.Identity(name='Example Corp.', identity_class='organization')
            >>> print(identity.serialize(sort_keys=True))
            {"created": "2018-06-08T19:03:54.066Z", ... "name": "Example Corp.", "type": "identity"}
            >>> print(identity.serialize(sort_keys=True, indent=4))
            {
                "created": "2018-06-08T19:03:54.066Z",
                "id": "identity--d7f3e25a-ba1c-447a-ab71-6434b092b05e",
                "identity_class": "organization",
                "modified": "2018-06-08T19:03:54.066Z",
                "name": "Example Corp.",
                "type": "identity"
            }
            >>> with open("example.json", mode="w", encoding="utf-8") as f:
            >>>     identity.fp_serialize(f, pretty=True)

        Returns:
            None

        See Also:
            ``stix2.serialization.fp_serialize`` for options.
        """
        fp_serialize(self, *args, **kwargs)


class _DomainObject(_STIXBase, _MarkingsMixin):
    pass


class _RelationshipObject(_STIXBase, _MarkingsMixin):
    pass


class _Observable(_STIXBase):

    def __init__(self, **kwargs):
        # the constructor might be called independently of an observed data object
        self._STIXBase__valid_refs = kwargs.pop('_valid_refs', [])
        super(_Observable, self).__init__(**kwargs)

    def _check_ref(self, ref, prop, prop_name):
        """
        Only for checking `*_ref` or `*_refs` properties in spec_version 2.0
        STIX Cyber Observables (SCOs)
        """

        if '*' in self._STIXBase__valid_refs:
            return  # don't check if refs are valid

        if ref not in self._STIXBase__valid_refs:
            raise InvalidObjRefError(self.__class__, prop_name, "'%s' is not a valid object in local scope" % ref)

        try:
            allowed_types = prop.contained.valid_types
        except AttributeError:
            allowed_types = prop.valid_types

        try:
            try:
                ref_type = self._STIXBase__valid_refs[ref].type
            except AttributeError:
                ref_type = self._STIXBase__valid_refs[ref]
        except TypeError:
            raise ValueError("'%s' must be created with _valid_refs as a dict, not a list." % self.__class__.__name__)

        if allowed_types:
            if ref_type not in allowed_types:
                raise InvalidObjRefError(self.__class__, prop_name, "object reference '%s' is of an invalid type '%s'" % (ref, ref_type))

    def _check_property(self, prop_name, prop, kwargs, allow_custom):
        has_custom = super(_Observable, self)._check_property(prop_name, prop, kwargs, allow_custom)

        if prop_name in kwargs:
            from .properties import ObjectReferenceProperty
            if prop_name.endswith('_ref'):
                if isinstance(prop, ObjectReferenceProperty):
                    ref = kwargs[prop_name]
                    self._check_ref(ref, prop, prop_name)
            elif prop_name.endswith('_refs'):
                if isinstance(prop.contained, ObjectReferenceProperty):
                    for ref in kwargs[prop_name]:
                        self._check_ref(ref, prop, prop_name)

        return has_custom

    def _generate_id(self):
        """
        Generate a UUIDv5 for this observable, using its "ID contributing
        properties".

        :return: The ID, or None if no ID contributing properties are set
        """

        id_ = None
        json_serializable_object = {}

        for key in self._id_contributing_properties:

            if key in self:
                obj_value = self[key]

                if key == "hashes":
                    serializable_value = _choose_one_hash(obj_value)

                    if serializable_value is None:
                        raise InvalidValueError(
                            self, key, "No hashes given",
                        )

                else:
                    serializable_value = _make_json_serializable(obj_value)

                json_serializable_object[key] = serializable_value

        if json_serializable_object:

            data = canonicalize(json_serializable_object, utf8=False)
            uuid_ = uuid.uuid5(SCO_DET_ID_NAMESPACE, data)
            id_ = "{}--{}".format(self._type, str(uuid_))

        return id_


class _Extension(_STIXBase):

    def _check_object_constraints(self):
        super(_Extension, self)._check_object_constraints()
        self._check_at_least_one_property()


def _choose_one_hash(hash_dict):
    if "MD5" in hash_dict:
        return {"MD5": hash_dict["MD5"]}
    elif "SHA-1" in hash_dict:
        return {"SHA-1": hash_dict["SHA-1"]}
    elif "SHA-256" in hash_dict:
        return {"SHA-256": hash_dict["SHA-256"]}
    elif "SHA-512" in hash_dict:
        return {"SHA-512": hash_dict["SHA-512"]}
    else:
        k = next(iter(hash_dict), None)
        if k is not None:
            return {k: hash_dict[k]}

    return None


def _cls_init(cls, obj, kwargs):
    if getattr(cls, '__init__', object.__init__) is not object.__init__:
        cls.__init__(obj, **kwargs)


def _make_json_serializable(value):
    """
    Make the given value JSON-serializable; required for the JSON canonicalizer
    to work.  This recurses into lists/dicts, converts stix objects to dicts,
    etc.  "Convenience" types this library uses as property values are
    JSON-serialized to produce a JSON-serializable value.  (So you will always
    get strings for those.)

    The conversion will not affect the passed in value.

    :param value: The value to make JSON-serializable.
    :return: The JSON-serializable value.
    :raises ValueError: If value is None (since nulls are not allowed in STIX
        objects).
    """
    if value is None:
        raise ValueError("Illegal null value found in a STIX object")

    json_value = value  # default assumption

    if isinstance(value, collections.abc.Mapping):
        json_value = {
            k: _make_json_serializable(v)
            for k, v in value.items()
        }

    elif isinstance(value, list):
        json_value = [
            _make_json_serializable(v)
            for v in value
        ]

    elif not isinstance(value, (int, float, str, bool)):
        # If a "simple" value which is not already JSON-serializable,
        # JSON-serialize to a string and use that as our JSON-serializable
        # value.  This applies to our datetime objects currently (timestamp
        # properties), and could apply to any other "convenience" types this
        # library uses for property values in the future.
        json_value = json.dumps(value, ensure_ascii=False, cls=STIXJSONEncoder)

        # If it looks like a string literal was output, strip off the quotes.
        # Otherwise, a second pair will be added when it's canonicalized.  Also
        # to be extra safe, we need to unescape.
        if len(json_value) >= 2 and \
                json_value[0] == '"' and json_value[-1] == '"':
            json_value = _un_json_escape(json_value[1:-1])

    return json_value


_JSON_ESCAPE_RE = re.compile(r"\\.")
# I don't think I should need to worry about the unicode escapes (\uXXXX)
# since I use ensure_ascii=False when generating it.  I will just fix all
# the other escapes, e.g. \n, \r, etc.
#
# This list is taken from RFC8259 section 7:
# https://tools.ietf.org/html/rfc8259#section-7
# Maps the second char of a "\X" style escape, to a replacement char
_JSON_ESCAPE_MAP = {
    '"': '"',
    "\\": "\\",
    "/": "/",
    "b": "\b",
    "f": "\f",
    "n": "\n",
    "r": "\r",
    "t": "\t",
}


def _un_json_escape(json_string):
    """
    Removes JSON string literal escapes.  We should undo these things Python's
    serializer does, so we can ensure they're done canonically.  The
    canonicalizer should be in charge of everything, as much as is feasible.

    :param json_string: String literal output of Python's JSON serializer,
        minus the surrounding quotes.
    :return: The unescaped string
    """

    def replace(m):
        replacement = _JSON_ESCAPE_MAP.get(m.group(0)[1])
        if replacement is None:
            raise ValueError("Unrecognized JSON escape: " + m.group(0))

        return replacement

    result = _JSON_ESCAPE_RE.sub(replace, json_string)

    return result<|MERGE_RESOLUTION|>--- conflicted
+++ resolved
@@ -67,13 +67,9 @@
                     self.__class__, prop_name, reason=str(exc),
                 ) from exc
 
-<<<<<<< HEAD
-    # inter-property constraint methods
-=======
         return has_custom
 
     # interproperty constraint methods
->>>>>>> 646aaa39
 
     def _check_mutually_exclusive_properties(self, list_of_properties, at_least_one=True):
         current_properties = self.properties_populated()
@@ -121,13 +117,11 @@
         if custom_props and not isinstance(custom_props, dict):
             raise ValueError("'custom_properties' must be a dictionary")
 
-<<<<<<< HEAD
-        extra_kwargs = list(set(kwargs) - set(self._properties))
+        extra_kwargs = kwargs.keys() - self._properties.keys()
         if extra_kwargs and issubclass(cls, stix2.v21._Extension):
-            props_to_remove = ['extension_type']
-            extra_kwargs = [prop for prop in extra_kwargs if prop not in props_to_remove]
-
-        if extra_kwargs and not self._allow_custom:
+            extra_kwargs = [prop for prop in extra_kwargs if prop != 'extension_type']
+
+        if extra_kwargs and not allow_custom:
             ext_found = False
             # This section performs a check on top-level objects that support extensions.
             # If extra_kwargs is not empty, allow_custom False, and the extension_type is not
@@ -142,16 +136,6 @@
             if ext_found is False:
                 raise ExtraPropertiesError(cls, extra_kwargs)
 
-        if custom_props or extra_kwargs:
-            self._allow_custom = True
-            if isinstance(self, stix2.v21._STIXBase21):
-                all_custom_prop_names = extra_kwargs
-                all_custom_prop_names.extend(list(custom_props.keys()))
-=======
-        extra_kwargs = kwargs.keys() - self._properties.keys()
-        if extra_kwargs and not allow_custom:
-            raise ExtraPropertiesError(cls, extra_kwargs)
-
         if custom_props:
             # loophole for custom_properties...
             allow_custom = True
@@ -160,7 +144,6 @@
             self._properties.keys()
         if all_custom_prop_names:
             if not isinstance(self, stix2.v20._STIXBase20):
->>>>>>> 646aaa39
                 for prop_name in all_custom_prop_names:
                     if not re.match(PREFIX_21_REGEX, prop_name):
                         raise InvalidValueError(
