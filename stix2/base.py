"""Base class for type definitions in the stix2 library."""

import collections
import copy
import datetime as dt

import simplejson as json

from .exceptions import (AtLeastOnePropertyError, DependentPropertiesError,
                         ExtraPropertiesError, ImmutableError,
                         InvalidObjRefError, InvalidValueError,
                         MissingPropertiesError,
<<<<<<< HEAD
                         MutuallyExclusivePropertiesError)
from .markings.utils import validate
from .utils import NOW, format_datetime, get_timestamp
from .utils import new_version as _new_version
from .utils import revoke as _revoke
=======
                         MutuallyExclusivePropertiesError, RevokeError,
                         UnmodifiablePropertyError)
from .utils import (NOW, find_property_index, format_datetime, get_timestamp,
                    parse_into_datetime)
>>>>>>> da649d80

__all__ = ['STIXJSONEncoder', '_STIXBase']

DEFAULT_ERROR = "{type} must have {property}='{expected}'."


class STIXJSONEncoder(json.JSONEncoder):

    def default(self, obj):
        if isinstance(obj, (dt.date, dt.datetime)):
            return format_datetime(obj)
        elif isinstance(obj, _STIXBase):
            return dict(obj)
        else:
            return super(STIXJSONEncoder, self).default(obj)


def get_required_properties(properties):
    return (k for k, v in properties.items() if v.required)


class _STIXBase(collections.Mapping):
    """Base class for STIX object types"""

    def object_properties(self):
        return list(self._properties.keys())

    def _check_property(self, prop_name, prop, kwargs):
        if prop_name not in kwargs:
            if hasattr(prop, 'default'):
                value = prop.default()
                if value == NOW:
                    value = self.__now
                kwargs[prop_name] = value

        if prop_name in kwargs:
            try:
                kwargs[prop_name] = prop.clean(kwargs[prop_name])
            except ValueError as exc:
                raise InvalidValueError(self.__class__, prop_name, reason=str(exc))

    # interproperty constraint methods

    def _check_mutually_exclusive_properties(self, list_of_properties, at_least_one=True):
        current_properties = self.properties_populated()
        count = len(set(list_of_properties).intersection(current_properties))
        # at_least_one allows for xor to be checked
        if count > 1 or (at_least_one and count == 0):
            raise MutuallyExclusivePropertiesError(self.__class__, list_of_properties)

    def _check_at_least_one_property(self, list_of_properties=None):
        if not list_of_properties:
            list_of_properties = sorted(list(self.__class__._properties.keys()))
            if "type" in list_of_properties:
                list_of_properties.remove("type")
        current_properties = self.properties_populated()
        list_of_properties_populated = set(list_of_properties).intersection(current_properties)
        if list_of_properties and (not list_of_properties_populated or list_of_properties_populated == set(["extensions"])):
            raise AtLeastOnePropertyError(self.__class__, list_of_properties)

    def _check_properties_dependency(self, list_of_properties, list_of_dependent_properties):
        failed_dependency_pairs = []
        for p in list_of_properties:
            for dp in list_of_dependent_properties:
                if not self.get(p) and self.get(dp):
                    failed_dependency_pairs.append((p, dp))
        if failed_dependency_pairs:
            raise DependentPropertiesError(self.__class__, failed_dependency_pairs)

    def _check_object_constraints(self):
        for m in self.get("granular_markings", []):
            validate(self, m.get("selectors"))

    def __init__(self, allow_custom=False, **kwargs):
        cls = self.__class__

        # Use the same timestamp for any auto-generated datetimes
        self.__now = get_timestamp()

        # Detect any keyword arguments not allowed for a specific type
        custom_props = kwargs.pop('custom_properties', {})
        if custom_props and not isinstance(custom_props, dict):
            raise ValueError("'custom_properties' must be a dictionary")
        if not allow_custom:
            extra_kwargs = list(set(kwargs) - set(cls._properties))
            if extra_kwargs:
                raise ExtraPropertiesError(cls, extra_kwargs)

        # Remove any keyword arguments whose value is None
        setting_kwargs = {}
        props = kwargs.copy()
        props.update(custom_props)
        for prop_name, prop_value in props.items():
            if prop_value is not None:
                setting_kwargs[prop_name] = prop_value

        # Detect any missing required properties
        required_properties = get_required_properties(cls._properties)
        missing_kwargs = set(required_properties) - set(setting_kwargs)
        if missing_kwargs:
            raise MissingPropertiesError(cls, missing_kwargs)

        for prop_name, prop_metadata in cls._properties.items():
            self._check_property(prop_name, prop_metadata, setting_kwargs)

        self._inner = setting_kwargs

        self._check_object_constraints()

    def __getitem__(self, key):
        return self._inner[key]

    def __iter__(self):
        return iter(self._inner)

    def __len__(self):
        return len(self._inner)

    # Handle attribute access just like key access
    def __getattr__(self, name):
        if name in self:
            return self.__getitem__(name)
        raise AttributeError("'%s' object has no attribute '%s'" %
                             (self.__class__.__name__, name))

    def __setattr__(self, name, value):
        if name != '_inner' and not name.startswith("_STIXBase__"):
            raise ImmutableError(self.__class__, name)
        super(_STIXBase, self).__setattr__(name, value)

    def __str__(self):
        properties = self.object_properties()

        def sort_by(element):
            return find_property_index(self, properties, element)

        # separators kwarg -> don't include spaces after commas.
        return json.dumps(self, indent=4, cls=STIXJSONEncoder,
                          item_sort_key=sort_by,
                          separators=(",", ": "))

    def __repr__(self):
        props = [(k, self[k]) for k in self.object_properties() if self.get(k)]
        return "{0}({1})".format(self.__class__.__name__,
                                 ", ".join(["{0!s}={1!r}".format(k, v) for k, v in props]))

    def __deepcopy__(self, memo):
        # Assumption: we can ignore the memo argument, because no object will ever contain the same sub-object multiple times.
        new_inner = copy.deepcopy(self._inner, memo)
        cls = type(self)
        return cls(**new_inner)

    def properties_populated(self):
        return list(self._inner.keys())

#  Versioning API

    def new_version(self, **kwargs):
        return _new_version(self, **kwargs)

    def revoke(self):
        return _revoke(self)


class _Observable(_STIXBase):

    def __init__(self, **kwargs):
        # the constructor might be called independently of an observed data object
        if '_valid_refs' in kwargs:
            self._STIXBase__valid_refs = kwargs.pop('_valid_refs')
        else:
            self._STIXBase__valid_refs = []
        super(_Observable, self).__init__(**kwargs)

    def _check_ref(self, ref, prop, prop_name):
        if ref not in self._STIXBase__valid_refs:
            raise InvalidObjRefError(self.__class__, prop_name, "'%s' is not a valid object in local scope" % ref)

        try:
            allowed_types = prop.contained.valid_types
        except AttributeError:
            allowed_types = prop.valid_types

        try:
            ref_type = self._STIXBase__valid_refs[ref]
        except TypeError:
            raise ValueError("'%s' must be created with _valid_refs as a dict, not a list." % self.__class__.__name__)

        if allowed_types:
            if ref_type not in allowed_types:
                raise InvalidObjRefError(self.__class__, prop_name, "object reference '%s' is of an invalid type '%s'" % (ref, ref_type))

    def _check_property(self, prop_name, prop, kwargs):
        super(_Observable, self)._check_property(prop_name, prop, kwargs)
        if prop_name not in kwargs:
            return

        if prop_name.endswith('_ref'):
            ref = kwargs[prop_name]
            self._check_ref(ref, prop, prop_name)
        elif prop_name.endswith('_refs'):
            for ref in kwargs[prop_name]:
                self._check_ref(ref, prop, prop_name)


class _Extension(_STIXBase):

    def _check_object_constraints(self):
        super(_Extension, self)._check_object_constraints()
        self._check_at_least_one_property()<|MERGE_RESOLUTION|>--- conflicted
+++ resolved
@@ -10,18 +10,11 @@
                          ExtraPropertiesError, ImmutableError,
                          InvalidObjRefError, InvalidValueError,
                          MissingPropertiesError,
-<<<<<<< HEAD
                          MutuallyExclusivePropertiesError)
 from .markings.utils import validate
-from .utils import NOW, format_datetime, get_timestamp
+from .utils import NOW, find_property_index, format_datetime, get_timestamp
 from .utils import new_version as _new_version
 from .utils import revoke as _revoke
-=======
-                         MutuallyExclusivePropertiesError, RevokeError,
-                         UnmodifiablePropertyError)
-from .utils import (NOW, find_property_index, format_datetime, get_timestamp,
-                    parse_into_datetime)
->>>>>>> da649d80
 
 __all__ = ['STIXJSONEncoder', '_STIXBase']
 
