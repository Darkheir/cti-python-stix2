[tox]
<<<<<<< HEAD
envlist = py27,py34,py35,py36,pycodestyle,isort-check,taxii-datastore

[testenv]
deps =
  -U
  tox
  pytest
  pytest-cov
  coverage
commands =
  py.test --cov=stix2 stix2/test/ --cov-report term-missing
=======
envlist = py27,py34,py35,py36,style,isort-check

[testenv]
deps =
    -U
    tox
    pytest
    pytest-cov
    coverage
    taxii2-client
commands =
    pytest --ignore=stix2/test/test_workbench.py --cov=stix2 stix2/test/ --cov-report term-missing
    pytest stix2/test/test_workbench.py --cov=stix2 --cov-report term-missing --cov-append
>>>>>>> 3373a66a

passenv = CI TRAVIS TRAVIS_*

[testenv:style]
deps =
  flake8
commands =
  flake8

<<<<<<< HEAD
[pycodestyle]
max-line-length = 160

=======
>>>>>>> 3373a66a
[flake8]
max-line-length = 160

[testenv:isort-check]
deps = isort
commands =
  isort -rc stix2 examples -df
  isort -rc stix2 examples -c

[testenv:taxii-datastore]
deps =
  git+https://github.com/oasis-open/cti-taxii-client.git#egg=taxii2-client
  git+https://github.com/oasis-open/cti-taxii-server.git#egg=medallion

commands =
  py.test --cov=stix2 stix2/test/test_datastore_taxii.py --cov-report term-missing

[travis]
python =
<<<<<<< HEAD
  2.7: py27, pycodestyle, taxii-datastore
  3.4: py34, pycodestyle
  3.5: py35, pycodestyle
  3.6: py36, pycodestyle, taxii-datastore
=======
  2.7: py27, style
  3.4: py34, style
  3.5: py35, style
  3.6: py36, style
>>>>>>> 3373a66a
<|MERGE_RESOLUTION|>--- conflicted
+++ resolved
@@ -1,6 +1,5 @@
 [tox]
-<<<<<<< HEAD
-envlist = py27,py34,py35,py36,pycodestyle,isort-check,taxii-datastore
+envlist = py27,py34,py35,py36,style,isort-check
 
 [testenv]
 deps =
@@ -9,23 +8,10 @@
   pytest
   pytest-cov
   coverage
+  taxii2-client
 commands =
-  py.test --cov=stix2 stix2/test/ --cov-report term-missing
-=======
-envlist = py27,py34,py35,py36,style,isort-check
-
-[testenv]
-deps =
-    -U
-    tox
-    pytest
-    pytest-cov
-    coverage
-    taxii2-client
-commands =
-    pytest --ignore=stix2/test/test_workbench.py --cov=stix2 stix2/test/ --cov-report term-missing
-    pytest stix2/test/test_workbench.py --cov=stix2 --cov-report term-missing --cov-append
->>>>>>> 3373a66a
+  pytest --ignore=stix2/test/test_workbench.py --cov=stix2 stix2/test/ --cov-report term-missing
+  pytest stix2/test/test_workbench.py --cov=stix2 --cov-report term-missing --cov-append
 
 passenv = CI TRAVIS TRAVIS_*
 
@@ -35,12 +21,6 @@
 commands =
   flake8
 
-<<<<<<< HEAD
-[pycodestyle]
-max-line-length = 160
-
-=======
->>>>>>> 3373a66a
 [flake8]
 max-line-length = 160
 
@@ -50,24 +30,9 @@
   isort -rc stix2 examples -df
   isort -rc stix2 examples -c
 
-[testenv:taxii-datastore]
-deps =
-  git+https://github.com/oasis-open/cti-taxii-client.git#egg=taxii2-client
-  git+https://github.com/oasis-open/cti-taxii-server.git#egg=medallion
-
-commands =
-  py.test --cov=stix2 stix2/test/test_datastore_taxii.py --cov-report term-missing
-
 [travis]
 python =
-<<<<<<< HEAD
-  2.7: py27, pycodestyle, taxii-datastore
-  3.4: py34, pycodestyle
-  3.5: py35, pycodestyle
-  3.6: py36, pycodestyle, taxii-datastore
-=======
   2.7: py27, style
   3.4: py34, style
   3.5: py35, style
-  3.6: py36, style
->>>>>>> 3373a66a
+  3.6: py36, style